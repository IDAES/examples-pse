#
# Configuration file for build.py,
# to be used for testing and for CI

# Paths used for all sections
paths:
  # where the Jupyter notebook source files are
  source: src
  # where the documentation (generated, hand-written) lives
  output: docs_test
  # the HTML output directory
  html: _build/html
# Settings for running and converting Jupyter Notebooks
notebook:
    num_workers: 1
    # continue on errors (otherwise stop)
    continue_on_error: true
    test_mode: true
    timeout: 600
    # where to put error files. special values: '__stdout__',  '__stderr__'
    error_file: ci-test-errors.txt
    # template file for the "_doc" wrapper RST file
    template: docs/jupyter_notebook_sphinx.tpl
    directories:
      - source: Examples/Advanced/CustomUnitModels
      - source: Examples/Advanced/CustomProperties
      - source: Examples/Flowsheets
      - source: Examples/Flowsheets/power_generation
      - source: Examples/Flowsheets/power_generation/ngcc
      - source: Examples/Flowsheets/power_generation/ngfc
      - source: Examples/Flowsheets/power_generation/rsofc
<<<<<<< HEAD
      - source: Examples/Flowsheets/power_generation/sofc
=======
      - source: Examples/Flowsheets/power_generation/sofc+soec
>>>>>>> f87ea32f
      - source: Examples/Flowsheets/power_generation/subcritical
      - source: Examples/Flowsheets/power_generation/supercritical
#      - source: Examples/Advanced/DataRecon
      - source: Examples/MatOpt
      - source: Examples/SurrMod/FlowsheetOptimization
      - source: Examples/SurrMod/Helmet
      - source: Examples/SurrMod/PySMO
      - source: Examples/Tools
      - source: Examples/UnitModels/Operations
      - source: Examples/UnitModels/Reactors
      - source: Examples/Pecos
      - source: Examples/DAE
      - source: Tutorials/Advanced/ParamEst
      - source: Tutorials/Basics
# Settings for building the notebook index page.
# These can be overridden with options to the script.
notebook_index:
  input_file: notebook_index.yml
  output_file: src/notebook_index.ipynb
# Settings for running Sphinx build
sphinx:
    args: "-b html -T docs_test docs_test/_build/html"
    error_file: sphinx-errors.txt
    # Directory to create and use for linkchecker output
    linkcheck_dir: lc<|MERGE_RESOLUTION|>--- conflicted
+++ resolved
@@ -29,11 +29,8 @@
       - source: Examples/Flowsheets/power_generation/ngcc
       - source: Examples/Flowsheets/power_generation/ngfc
       - source: Examples/Flowsheets/power_generation/rsofc
-<<<<<<< HEAD
       - source: Examples/Flowsheets/power_generation/sofc
-=======
       - source: Examples/Flowsheets/power_generation/sofc+soec
->>>>>>> f87ea32f
       - source: Examples/Flowsheets/power_generation/subcritical
       - source: Examples/Flowsheets/power_generation/supercritical
 #      - source: Examples/Advanced/DataRecon
