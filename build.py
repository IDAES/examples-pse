--- conflicted
+++ resolved
@@ -1224,10 +1224,6 @@
         if options.get("linkcheck", False):
             notify("Checking for broken links", 0)
 
-<<<<<<< HEAD
-=======
-
->>>>>>> 79bc1ebe
     @staticmethod
     def _copy_image_files(nb_source_dir, src_dir, dest_dir, suffixes):
         """Copy images -- called from two places so refactored here."""
@@ -1292,32 +1288,7 @@
 
 class SphinxLinkcheckBuilder(Builder):
     """Run the Sphinx 'linkcheck' builder to find broken links in the
-<<<<<<< HEAD
-    documentation, including converted Jupyter notebooks.
-=======
        documentation, including converted Jupyter notebooks.
-    """
-    def build(self, options):
-        self.s.set_default_section("sphinx")
-        self._merge_options(options)
-        doc_dir = self.root_path / self.s.get("paths.output")
-        lc_dir = self.root_path / self.s.get("sphinx.linkcheck_dir")
-        if not lc_dir.exists():
-            lc_dir.mkdir()
-        cmd = ["sphinx-build", "-b", "linkcheck", str(doc_dir), str(lc_dir)]
-        if self.s.get("hide_output"):
-            stdout_kw, stderr_kw = subprocess.DEVNULL, subprocess.DEVNULL
-        else:
-            stdout_kw, stderr_kw = sys.stdout, sys.stderr
-        notify(f"Running Sphinx command: {' '.join(cmd)}", level=1)
-        proc = subprocess.Popen(cmd, stdout=stdout_kw, stderr=stderr_kw)
-        proc.wait()
-        notify(f"Done, output in {lc_dir}", level=1)
-
-
-class Cleaner(Builder):
-    """Clean up all the pre-generated files, mostly in the docs.
->>>>>>> 79bc1ebe
     """
 
     def build(self, options):
@@ -1744,11 +1715,7 @@
         default=None,
         type=int,
         help="Number of parallel processes to run. Overrides "
-<<<<<<< HEAD
-        "`notebook.num_workers` in settings",
-=======
              "`notebook.num_workers` in settings",
->>>>>>> 79bc1ebe
     )
     ap.add_argument(
         "-x",
