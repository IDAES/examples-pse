--- conflicted
+++ resolved
@@ -251,18 +251,7 @@
    "source": [
     "## Adding Unit Models\n",
     "\n",
-<<<<<<< HEAD
-    "Let us start adding the unit models we have imported\n",
-    "to the flowsheet. Here, we are adding the Mixer (assigned\n",
-    "a name M101) and a Heater (assigned a name H101).\n",
-    "Note that, all unit models need to be given a property package\n",
-    " argument. In addition to that, there are several\n",
-    " arguments depending on the unit model, please refer to the\n",
-    " documentation for more details\n",
-    " (https://idaes-pse.readthedocs.io/en/latest/user_guide/model_libraries/index.html). For example, the Mixer unit model here is given a `list` consisting of names to the three inlets."
-=======
     "Let us start adding the unit models we have imported to the flowsheet. Here, we are adding the Mixer (assigned a name M101) and a Heater (assigned a name H101). Note that, all unit models need to be given a property package argument. In addition to that, there are several arguments depending on the unit model, please refer to the documentation for more details (https://idaes-pse.readthedocs.io/en/latest/technical_specs/model_libraries/generic/unit_models/index.html). For example, the Mixer unit model here is given a `list` consisting of names to the three inlets. "
->>>>>>> 9eb9f711
    ]
   },
   {
