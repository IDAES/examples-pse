##############################################################################
# Institute for the Design of Advanced Energy Systems Process Systems
# Engineering Framework (IDAES PSE Framework) Copyright (c) 2018-2019, by the
# software owners: The Regents of the University of California, through
# Lawrence Berkeley National Laboratory,  National Technology & Engineering
# Solutions of Sandia, LLC, Carnegie Mellon University, West Virginia
# University Research Corporation, et al. All rights reserved.
#
# Please see the files COPYRIGHT.txt and LICENSE.txt for full copyright and
# license information, respectively. Both files are also available online
# at the URL "https://github.com/IDAES/idaes-pse".
##############################################################################
"""
Example ideal parameter block for the VLE calucations for a
Benzene-Toluene-o-Xylene system.
"""

# Import Python libraries
import logging

# Import Pyomo libraries
from pyomo.environ import Constraint, Expression, log, NonNegativeReals,\
    Var, Set, Param, sqrt, log10, units as pyunits
from pyomo.opt import TerminationCondition
from pyomo.util.calc_var_value import calculate_variable_from_constraint

# Import IDAES cores
from idaes.core import (declare_process_block_class,
                        MaterialFlowBasis,
                        PhysicalParameterBlock,
                        StateBlockData,
                        StateBlock,
                        MaterialBalanceType,
                        EnergyBalanceType,
                        Component,
                        LiquidPhase,
                        VaporPhase)
from idaes.core.util.initialization import (fix_state_vars,
                                            revert_state_vars,
                                            solve_indexed_blocks)
from idaes.core.util.misc import add_object_reference
from idaes.core.util.model_statistics import degrees_of_freedom, \
                                             number_unfixed_variables
<<<<<<< HEAD
from idaes.core.util.misc import extract_data
from idaes.core.solvers import get_solver
=======
from idaes.core.solvers import get_solver
from idaes.core.util.misc import extract_data
>>>>>>> 4dff3f9a
import idaes.core.util.scaling as iscale
import idaes.logger as idaeslog

# Set up logger
_log = idaeslog.getLogger(__name__)


@declare_process_block_class("HDAParameterBlock")
class HDAParameterData(PhysicalParameterBlock):
    CONFIG = PhysicalParameterBlock.CONFIG()

    def build(self):
        '''
        Callable method for Block construction.
        '''
        super(HDAParameterData, self).build()

        self._state_block_class = IdealStateBlock

        self.benzene = Component()
        self.toluene = Component()
        self.methane = Component()
        self.hydrogen = Component()

        self.Liq = LiquidPhase()
        self.Vap = VaporPhase()

        # List of components in each phase (optional)
        self.phase_comp = {"Liq": self.component_list,
                           "Vap": self.component_list}

        # List of phase equilibrium index
        self.phase_equilibrium_idx = Set(initialize=[1, 2, 3, 4, 5])

        self.phase_equilibrium_list = \
            {1: ["benzene", ("Vap", "Liq")],
             2: ["toluene", ("Vap", "Liq")],
             3: ["hydrogen", ("Vap", "Liq")],
             4: ["methane", ("Vap", "Liq")],
             5: ["diphenyl", ("Vap", "Liq")]}

        # Thermodynamic reference state
        self.pressure_ref = Param(mutable=True,
                                  default=101325,
                                  doc='Reference pressure [Pa]')
        self.temperature_ref = Param(mutable=True,
                                     default=298.15,
                                     doc='Reference temperature [K]')

        # Source: The Properties of Gases and Liquids (1987)
        # 4th edition, Chemical Engineering Series - Robert C. Reid
        pressure_crit_data = {'benzene': 48.9e5,
                              'toluene': 41e5,
                              'hydrogen': 12.9e5,
                              'methane': 46e5,
                              'diphenyl': 38.5e5
                              }

        self.pressure_crit = Param(
            self.component_list,
            within=NonNegativeReals,
            mutable=False,
            initialize=extract_data(pressure_crit_data),
            doc='Critical pressure [Pa]')

        # Source: The Properties of Gases and Liquids (1987)
        # 4th edition, Chemical Engineering Series - Robert C. Reid
        temperature_crit_data = {'benzene': 562.2,
                                 'toluene': 591.8,
                                 'hydrogen': 33.0,
                                 'methane': 190.4,
                                 'diphenyl': 789
                                 }

        self.temperature_crit = Param(
            self.component_list,
            within=NonNegativeReals,
            mutable=False,
            initialize=extract_data(temperature_crit_data),
            doc='Critical temperature [K]')

        # Gas Constant
        self.gas_const = Param(within=NonNegativeReals,
                               mutable=False,
                               default=8.314,
                               doc='Gas Constant [J/mol.K]')

        # Source: The Properties of Gases and Liquids (1987)
        # 4th edition, Chemical Engineering Series - Robert C. Reid
        mw_comp_data = {'benzene': 78.1136E-3,
                        'toluene': 92.1405E-3,
                        'hydrogen': 2.016e-3,
                        'methane': 16.043e-3,
                        'diphenyl': 154.212e-4}

        self.mw_comp = Param(self.component_list,
                             mutable=False,
                             initialize=extract_data(mw_comp_data),
                             doc="molecular weight Kg/mol")

        # Constants for liquid densities
        # Source: Perry's Chemical Engineers Handbook
        #         - Robert H. Perry (Cp_liq)
        dens_liq_data = {('benzene', '1'): 1.0162,
                         ('benzene', '2'): 0.2655,
                         ('benzene', '3'): 562.16,
                         ('benzene', '4'): 0.28212,
                         ('toluene', '1'): 0.8488,
                         ('toluene', '2'): 0.26655,
                         ('toluene', '3'): 591.8,
                         ('toluene', '4'): 0.2878,
                         ('hydrogen', '1'): 5.414,
                         ('hydrogen', '2'): 0.34893,
                         ('hydrogen', '3'): 33.19,
                         ('hydrogen', '4'): 0.2706,
                         ('methane', '1'): 2.9214,
                         ('methane', '2'): 0.28976,
                         ('methane', '3'): 190.56,
                         ('methane', '4'): 0.28881,
                         ('diphenyl', '1'): 0.5039,
                         ('diphenyl', '2'): 0.25273,
                         ('diphenyl', '3'): 789.26,
                         ('diphenyl', '4'): 0.281}

        self.dens_liq_params = Param(
                self.component_list,
                ['1', '2', '3', '4'],
                mutable=False,
                initialize=extract_data(dens_liq_data),
                doc="Parameters to compute liquid densities")

        # Boiling point at standard pressure
        # Source: Perry's Chemical Engineers Handbook
        #         - Robert H. Perry (Cp_liq)
        bp_data = {('benzene'): 353.25,
                   ('toluene'): 383.95,
                   ('hydrogen'): 20.45,
                   ('methane'): 111.75,
                   ('diphenyl'): 528.05}

        self.temperature_boil = Param(
                self.component_list,
                mutable=False,
                initialize=extract_data(bp_data),
                doc="Pure component boiling points at standard pressure [K]")

        # Constants for specific heat capacity, enthalpy
        # Sources: The Properties of Gases and Liquids (1987)
        #         4th edition, Chemical Engineering Series - Robert C. Reid
        #         Perry's Chemical Engineers Handbook
        #         - Robert H. Perry (Cp_liq)
        cp_ig_data = {('Liq', 'benzene', '1'): 1.29E5,
                      ('Liq', 'benzene', '2'): -1.7E2,
                      ('Liq', 'benzene', '3'): 6.48E-1,
                      ('Liq', 'benzene', '4'): 0,
                      ('Liq', 'benzene', '5'): 0,
                      ('Vap', 'benzene', '1'): -3.392E1,
                      ('Vap', 'benzene', '2'): 4.739E-1,
                      ('Vap', 'benzene', '3'): -3.017E-4,
                      ('Vap', 'benzene', '4'): 7.130E-8,
                      ('Vap', 'benzene', '5'): 0,
                      ('Liq', 'toluene', '1'): 1.40E5,
                      ('Liq', 'toluene', '2'): -1.52E2,
                      ('Liq', 'toluene', '3'): 6.95E-1,
                      ('Liq', 'toluene', '4'): 0,
                      ('Liq', 'toluene', '5'): 0,
                      ('Vap', 'toluene', '1'): -2.435E1,
                      ('Vap', 'toluene', '2'): 5.125E-1,
                      ('Vap', 'toluene', '3'): -2.765E-4,
                      ('Vap', 'toluene', '4'): 4.911E-8,
                      ('Vap', 'toluene', '5'): 0,
                      ('Liq', 'hydrogen', '1'): 0,  # 6.6653e1,
                      ('Liq', 'hydrogen', '2'): 0,  # 6.7659e3,
                      ('Liq', 'hydrogen', '3'): 0,  # -1.2363e2,
                      ('Liq', 'hydrogen', '4'): 0,  # 4.7827e2, # Eqn 2
                      ('Liq', 'hydrogen', '5'): 0,
                      ('Vap', 'hydrogen', '1'): 2.714e1,
                      ('Vap', 'hydrogen', '2'): 9.274e-3,
                      ('Vap', 'hydrogen', '3'): -1.381e-5,
                      ('Vap', 'hydrogen', '4'): 7.645e-9,
                      ('Vap', 'hydrogen', '5'): 0,
                      ('Liq', 'methane', '1'): 0,  # 6.5708e1,
                      ('Liq', 'methane', '2'): 0,  # 3.8883e4,
                      ('Liq', 'methane', '3'): 0,  # -2.5795e2,
                      ('Liq', 'methane', '4'): 0,  # 6.1407e2, # Eqn 2
                      ('Liq', 'methane', '5'): 0,
                      ('Vap', 'methane', '1'): 1.925e1,
                      ('Vap', 'methane', '2'): 5.213e-2,
                      ('Vap', 'methane', '3'): 1.197e-5,
                      ('Vap', 'methane', '4'): -1.132e-8,
                      ('Vap', 'methane', '5'): 0,
                      ('Liq', 'diphenyl', '1'): 1.2177e5,
                      ('Liq', 'diphenyl', '2'): 4.2930e2,
                      ('Liq', 'diphenyl', '3'): 0,
                      ('Liq', 'diphenyl', '4'): 0,
                      ('Liq', 'diphenyl', '5'): 0,
                      ('Vap', 'diphenyl', '1'): -9.707e1,
                      ('Vap', 'diphenyl', '2'): 1.106e0,
                      ('Vap', 'diphenyl', '3'): -8.855e-4,
                      ('Vap', 'diphenyl', '4'): 2.790e-7,
                      ('Vap', 'diphenyl', '5'): 0}

        self.cp_ig = Param(self.phase_list, self.component_list,
                           ['1', '2', '3', '4', '5'],
                           mutable=False,
                           initialize=extract_data(cp_ig_data),
                           doc="parameters to compute Cp_comp")

        # Source: The Properties of Gases and Liquids (1987)
        # 4th edition, Chemical Engineering Series - Robert C. Reid
        # fitted to Antoine form
        # H2, Methane from NIST webbook
        pressure_sat_coeff_data = {('benzene', 'A'): 4.202,
                                   ('benzene', 'B'): 1322,
                                   ('benzene', 'C'): -38.56,
                                   ('toluene', 'A'): 4.216,
                                   ('toluene', 'B'): 1435,
                                   ('toluene', 'C'): -43.33,
                                   ('hydrogen', 'A'): 3.543,
                                   ('hydrogen', 'B'): 99.40,
                                   ('hydrogen', 'C'): 7.726,
                                   ('methane', 'A'): 3.990,
                                   ('methane', 'B'): 443.0,
                                   ('methane', 'C'): -0.49,
                                   ('diphenyl', 'A'): 4.345,
                                   ('diphenyl', 'B'): 1988,
                                   ('diphenyl', 'C'): -70.82}

        self.pressure_sat_coeff = Param(
            self.component_list,
            ['A', 'B', 'C'],
            mutable=False,
            initialize=extract_data(pressure_sat_coeff_data),
            doc="parameters to compute Cp_comp")

        # Source: The Properties of Gases and Liquids (1987)
        # 4th edition, Chemical Engineering Series - Robert C. Reid
        dh_vap = {'benzene': 3.387e4, 'toluene': 3.8262e4,
                  'hydrogen': 0, 'methane': 0, "diphenyl": 6.271e4}

        self.dh_vap = Param(self.component_list,
                            mutable=False,
                            initialize=extract_data(dh_vap),
                            doc="heat of vaporization")

        # Set default scaling factors
        self.set_default_scaling("flow_mol", 1e3)
        self.set_default_scaling("flow_mol_phase_comp", 1e3)
        self.set_default_scaling("flow_mol_phase", 1e3)
        self.set_default_scaling("material_flow_terms", 1e3)
        self.set_default_scaling("enthalpy_flow_terms", 1e-2)
        self.set_default_scaling("mole_frac_comp", 10)
        self.set_default_scaling("temperature", 1e-2)
        self.set_default_scaling("temperature_dew", 1e-2)
        self.set_default_scaling("temperature_bubble", 1e-2)
        self.set_default_scaling("pressure", 1e-5)
        self.set_default_scaling("pressure_sat", 1e-5)
        self.set_default_scaling("pressure_dew", 1e-5)
        self.set_default_scaling("pressure_bubble", 1e-5)
        self.set_default_scaling("mole_frac_phase_comp", 10)
        self.set_default_scaling("enth_mol_phase", 1e-3, index="Liq")
        self.set_default_scaling("enth_mol_phase", 1e-4, index="Vap")
        self.set_default_scaling("enth_mol", 1e-3)
        self.set_default_scaling("entr_mol_phase", 1e-2)
        self.set_default_scaling("entr_mol", 1e-2)

    @classmethod
    def define_metadata(cls, obj):
        """Define properties supported and units."""
        obj.add_properties(
            {'flow_mol': {'method': None, 'units': 'mol/s'},
             'flow_mol_phase_comp': {'method': None, 'units': 'mol/s'},
             'mole_frac_comp': {'method': None, 'units': 'none'},
             'temperature': {'method': None, 'units': 'K'},
             'pressure': {'method': None, 'units': 'Pa'},
             'flow_mol_phase': {'method': None, 'units': 'mol/s'},
             'dens_mol_phase': {'method': '_dens_mol_phase',
                                'units': 'mol/m^3'},
             'pressure_sat': {'method': '_pressure_sat', 'units': 'Pa'},
             'mole_frac_phase_comp': {'method': '_mole_frac_phase',
                                      'units': 'no unit'},
             'energy_internal_mol_phase_comp': {
                     'method': '_energy_internal_mol_phase_comp',
                     'units': 'J/mol'},
             'energy_internal_mol_phase': {
                     'method': '_enenrgy_internal_mol_phase',
                     'units': 'J/mol'},
             'enth_mol_phase_comp': {'method': '_enth_mol_phase_comp',
                                     'units': 'J/mol'},
             'enth_mol_phase': {'method': '_enth_mol_phase',
                                'units': 'J/mol'},
             'entr_mol_phase_comp': {'method': '_entr_mol_phase_comp',
                                     'units': 'J/mol'},
             'entr_mol_phase': {'method': '_entr_mol_phase',
                                'units': 'J/mol'},
             'temperature_bubble': {'method': '_temperature_bubble',
                                    'units': 'K'},
             'temperature_dew': {'method': '_temperature_dew',
                                 'units': 'K'},
             'pressure_bubble': {'method': '_pressure_bubble',
                                 'units': 'Pa'},
             'pressure_dew': {'method': '_pressure_dew',
                              'units': 'Pa'},
             'fug_vap': {'method': '_fug_vap', 'units': 'Pa'},
             'fug_liq': {'method': '_fug_liq', 'units': 'Pa'},
             'dh_vap': {'method': '_dh_vap', 'units': 'J/mol'},
             'ds_vap': {'method': '_ds_vap', 'units': 'J/mol.K'}})

        obj.add_default_units({'time': pyunits.s,
                               'length': pyunits.m,
                               'mass': pyunits.kg,
                               'amount': pyunits.mol,
                               'temperature': pyunits.K})


class _IdealStateBlock(StateBlock):
    """
    This Class contains methods which should be applied to Property Blocks as a
    whole, rather than individual elements of indexed Property Blocks.
    """

    def initialize(blk, state_args={}, state_vars_fixed=False,
                   hold_state=False, outlvl=idaeslog.NOTSET,
                   solver=None, optarg=None):
        """
        Initialization routine for property package.
        Keyword Arguments:
            state_args : Dictionary with initial guesses for the state vars
                         chosen. Note that if this method is triggered
                         through the control volume, and if initial guesses
                         were not provied at the unit model level, the
                         control volume passes the inlet values as initial
                         guess.The keys for the state_args dictionary are:

                         flow_mol_phase_comp : value at which to initialize
                                               phase component flows
                         pressure : value at which to initialize pressure
                         temperature : value at which to initialize temperature
            outlvl : sets output level of initialization routine
                     * 0 = no output (default)
                     * 1 = return solver state for each step in routine
                     * 2 = include solver output infomation (tee=True)
            optarg : solver options dictionary object (default=None)
            state_vars_fixed: Flag to denote if state vars have already been
                              fixed.
                              - True - states have already been fixed by the
                                       control volume 1D. Control volume 0D
                                       does not fix the state vars, so will
                                       be False if this state block is used
                                       with 0D blocks.
                             - False - states have not been fixed. The state
                                       block will deal with fixing/unfixing.
            solver : str indicating whcih solver to use during
                     initialization (default = 'ipopt')
            hold_state : flag indicating whether the initialization routine
                         should unfix any state variables fixed during
                         initialization (default=False).
                         - True - states varaibles are not unfixed, and
                                 a dict of returned containing flags for
                                 which states were fixed during
                                 initialization.
                        - False - state variables are unfixed after
                                 initialization by calling the
                                 relase_state method
        Returns:
            If hold_states is True, returns a dict containing flags for
            which states were fixed during initialization.
        """

        init_log = idaeslog.getInitLogger(blk.name, outlvl, tag="properties")
        solve_log = idaeslog.getSolveLogger(blk.name, outlvl, tag="properties")

        # Fix state variables if not already fixed
        if state_vars_fixed is False:
            flags = fix_state_vars(blk, state_args)

        else:
            # Check when the state vars are fixed already result in dof 0
            for k in blk.keys():
                if degrees_of_freedom(blk[k]) != 0:
                    raise Exception("State vars fixed but degrees of freedom "
                                    "for state block is not zero during "
                                    "initialization.")
        # Set solver
        opt = get_solver(solver, optarg)

        # ---------------------------------------------------------------------
        # If present, initialize bubble and dew point calculations
        for k in blk.keys():
            if hasattr(blk[k], "eq_temperature_dew"):
                calculate_variable_from_constraint(blk[k].temperature_dew,
                                                   blk[k].eq_temperature_dew)

            if hasattr(blk[k], "eq_pressure_dew"):
                calculate_variable_from_constraint(blk[k].pressure_dew,
                                                   blk[k].eq_pressure_dew)

        init_log.info_high("Initialization Step 1 - Dew and bubble points "
                      "calculation completed.")

        # ---------------------------------------------------------------------
        # If flash, initialize T1 and Teq
        for k in blk.keys():
            if (blk[k].config.has_phase_equilibrium and
                    not blk[k].config.defined_state):
                blk[k]._t1.value = max(blk[k].temperature.value,
                                       blk[k].temperature_bubble.value)
                blk[k]._teq.value = min(blk[k]._t1.value,
                                        blk[k].temperature_dew.value)

        init_log.info_high("Initialization Step 2 - Equilibrium temperature "
                           " calculation completed.")

        # ---------------------------------------------------------------------
        # Initialize flow rates and compositions
        # TODO : This will need to be generalised more when we move to a
        # modular implementation
        for k in blk.keys():
            # Deactivate equilibrium constraints, as state is fixed
            if hasattr(blk[k], 'equilibrium_constraint'):
                blk[k].equilibrium_constraint.deactivate()

        free_vars = 0
        for k in blk.keys():
            free_vars += number_unfixed_variables(blk[k])
        if free_vars > 0:
            try:
                with idaeslog.solver_log(solve_log, idaeslog.DEBUG) as slc:
                    res = solve_indexed_blocks(opt, [blk], tee=slc.tee)
            except:
                res = None
        else:
            res = None

        for k in blk.keys():
            # Reactivate equilibrium constraints
            if hasattr(blk[k], 'equilibrium_constraint'):
                blk[k].equilibrium_constraint.activate()

        # ---------------------------------------------------------------------
        # Return state to initial conditions
        if state_vars_fixed is False:
            if hold_state is True:
                return flags
            else:
                blk.release_state(flags)

        init_log.info("Initialization Complete")

    def release_state(blk, flags, outlvl=0):
        '''
        Method to relase state variables fixed during initialization.
        Keyword Arguments:
            flags : dict containing information of which state variables
                    were fixed during initialization, and should now be
                    unfixed. This dict is returned by initialize if
                    hold_state=True.
            outlvl : sets output level of of logging
        '''
        init_log = idaeslog.getInitLogger(blk.name, outlvl, tag="properties")
        if flags is None:
            init_log.debug("No flags passed to release_state().")
            return

        # Unfix state variables
        revert_state_vars(blk, flags)

        init_log.info_high("State Released.")


@declare_process_block_class("IdealStateBlock",
                             block_class=_IdealStateBlock)
class IdealStateBlockData(StateBlockData):
    """An example property package for ideal VLE."""

    def build(self):
        """Callable method for Block construction."""
        super(IdealStateBlockData, self).build()

        # Add state variables
        self.flow_mol_phase_comp = Var(
                self._params.phase_list,
                self._params.component_list,
                initialize=0.5,
                bounds=(1e-8, 100),
                doc='Phase-component molar flow rates [mol/s]')

        self.pressure = Var(initialize=101325,
                            bounds=(101325, 400000),
                            domain=NonNegativeReals,
                            doc='State pressure [Pa]')
        self.temperature = Var(initialize=298.15,
                               bounds=(298.15, 1000),
                               domain=NonNegativeReals,
                               doc='State temperature [K]')

        # Add supporting variables
        def flow_mol_phase(b, p):
            return sum(b.flow_mol_phase_comp[p, j]
                       for j in b._params.component_list)
        self.flow_mol_phase = Expression(self._params.phase_list,
                                         rule=flow_mol_phase,
                                         doc='Phase molar flow rates [mol/s]')

        def flow_mol(b):
            return sum(b.flow_mol_phase_comp[p, j]
                       for j in b._params.component_list
                       for p in b._params.phase_list)
        self.flow_mol = Expression(rule=flow_mol,
                                   doc='Total molar flowrate [mol/s]')

        def mole_frac_phase_comp(b, p, j):
            return b.flow_mol_phase_comp[p, j]/b.flow_mol_phase[p]
        self.mole_frac_phase_comp = Expression(
                self._params.phase_list,
                self._params.component_list,
                rule=mole_frac_phase_comp,
                doc='Phase mole fractions [-]')

        def mole_frac_comp(b, j):
            return (sum(b.flow_mol_phase_comp[p, j]
                        for p in b._params.phase_list) / b.flow_mol)
        self.mole_frac_comp = Expression(self._params.component_list,
                                         rule=mole_frac_comp,
                                         doc='Mixture mole fractions [-]')

        # Reaction Stoichiometry
        add_object_reference(self, "phase_equilibrium_list_ref",
                             self._params.phase_equilibrium_list)

        if (self.config.has_phase_equilibrium and
                self.config.defined_state is False):
            # Definition of equilibrium temperature for smooth VLE
            self._teq = Var(
                    initialize=self.temperature.value,
                    doc='Temperature for calculating phase equilibrium')
            self._t1 = Var(initialize=self.temperature.value,
                           doc='Intermediate temperature for calculating Teq')

            self.eps_1 = Param(default=0.01,
                               mutable=True,
                               doc='Smoothing parameter for Teq')
            self.eps_2 = Param(default=0.0005,
                               mutable=True,
                               doc='Smoothing parameter for Teq')

            # PSE paper Eqn 13
            def rule_t1(b):
                return b._t1 == 0.5*(
                        b.temperature + b.temperature_bubble +
                        sqrt((b.temperature-b.temperature_bubble)**2 +
                             b.eps_1**2))
            self._t1_constraint = Constraint(rule=rule_t1)

            # PSE paper Eqn 14
            # TODO : Add option for supercritical extension
            def rule_teq(b):
                return b._teq == 0.5*(b._t1 + b.temperature_dew -
                                      sqrt((b._t1-b.temperature_dew)**2 +
                                           b.eps_2**2))
            self._teq_constraint = Constraint(rule=rule_teq)

            def rule_tr_eq(b, i):
                return b._teq / b._params.temperature_crit[i]
            self._tr_eq = Expression(
                    self._params.component_list,
                    rule=rule_tr_eq,
                    doc='Component reduced temperatures [-]')

            def rule_equilibrium(b, i):
                return b.fug_vap[i] == b.fug_liq[i]
            self.equilibrium_constraint = Constraint(
                    self._params.component_list, rule=rule_equilibrium)

# -----------------------------------------------------------------------------
# Property Methods
    def _dens_mol_phase(self):
        self.dens_mol_phase = Var(self._params.phase_list,
                                  initialize=1.0,
                                  doc="Molar density [mol/m^3]")

        def rule_dens_mol_phase(b, p):
            if p == 'Vap':
                return b._dens_mol_vap()
            else:
                return b._dens_mol_liq()
        self.eq_dens_mol_phase = Constraint(self._params.phase_list,
                                            rule=rule_dens_mol_phase)

    def _energy_internal_mol_phase_comp(self):
        self.energy_internal_mol_phase_comp = Var(
                self._params.phase_list,
                self._params.component_list,
                doc="Phase-component molar specific internal energies [J/mol]")

        def rule_energy_internal_mol_phase_comp(b, p, j):
            if p == 'Vap':
                return b.energy_internal_mol_phase_comp[p, j] == \
                        b.enth_mol_phase_comp[p, j] - \
                        b._params.gas_const*(b.temperature -
                                             b._params.temeprature_ref)
            else:
                return b.energy_internal_mol_phase_comp[p, j] == \
                        b.enth_mol_phase_comp[p, j]
        self.eq_energy_internal_mol_phase_comp = Constraint(
            self._params.phase_list,
            self._params.component_list,
            rule=rule_energy_internal_mol_phase_comp)

    def _energy_internal_mol_phase(self):
        self.energy_internal_mol_phase = Var(
            self._params.phase_list,
            doc='Phase molar specific internal energies [J/mol]')

        def rule_energy_internal_mol_phase(b, p):
            return b.energy_internal_mol_phase[p] == sum(
                b.energy_internal_mol_phase_comp[p, i] *
                b.mole_frac_phase_comp[p, i]
                for i in b._params.component_list)
        self.eq_energy_internal_mol_phase = Constraint(
                self._params.phase_list,
                rule=rule_energy_internal_mol_phase)

    def _enth_mol_phase_comp(self):
        self.enth_mol_phase_comp = Var(
                self._params.phase_list,
                self._params.component_list,
                initialize=7e5,
                doc='Phase-component molar specific enthalpies [J/mol]')

        def rule_enth_mol_phase_comp(b, p, j):
            if p == 'Vap':
                return b._enth_mol_comp_vap(j)
            else:
                return b._enth_mol_comp_liq(j)
        self.eq_enth_mol_phase_comp = Constraint(
                self._params.phase_list,
                self._params.component_list,
                rule=rule_enth_mol_phase_comp)

    def _enth_mol_phase(self):
        self.enth_mol_phase = Var(
                self._params.phase_list,
                initialize=7e5,
                doc='Phase molar specific enthalpies [J/mol]')

        def rule_enth_mol_phase(b, p):
            return b.enth_mol_phase[p] == sum(
                    b.enth_mol_phase_comp[p, i] *
                    b.mole_frac_phase_comp[p, i]
                    for i in b._params.component_list)
        self.eq_enth_mol_phase = Constraint(self._params.phase_list,
                                            rule=rule_enth_mol_phase)

    def _entr_mol_phase_comp(self):
        self.entr_mol_phase_comp = Var(
                self._params.phase_list,
                self._params.component_list,
                doc='Phase-component molar specific entropies [J/mol.K]')

        def rule_entr_mol_phase_comp(b, p, j):
            if p == 'Vap':
                return b._entr_mol_comp_vap(j)
            else:
                return b._entr_mol_comp_liq(j)
        self.eq_entr_mol_phase_comp = Constraint(
                self._params.phase_list,
                self._params.component_list,
                rule=rule_entr_mol_phase_comp)

    def _entr_mol_phase(self):
        self.entr_mol_phase = Var(
                self._params.phase_list,
                doc='Phase molar specific enthropies [J/mol.K]')

        def rule_entr_mol_phase(b, p):
            return b.entr_mol_phase[p] == sum(
                    b.entr_mol_phase_comp[p, i] *
                    b.mole_frac_phase_comp[p, i]
                    for i in b._params.component_list)
        self.eq_entr_mol_phase = Constraint(self._params.phase_list,
                                            rule=rule_entr_mol_phase)

# -----------------------------------------------------------------------------
# General Methods
    def get_material_flow_terms(self, p, j):
        """Create material flow terms for control volume."""
        if not self.is_property_constructed("material_flow_terms"):
            try:
                def rule_material_flow_terms(blk, p, j):
                    return blk.flow_mol_phase_comp[p, j]
                self.material_flow_terms = Expression(
                    self.params.phase_list,
                    self.params.component_list,
                    rule=rule_material_flow_terms
                )
            except AttributeError:
                self.del_component(self.material_flow_terms)

        if j in self.params.component_list:
            return self.material_flow_terms[p, j]
        else:
            return 0

    def get_enthalpy_flow_terms(self, p):
        """Create enthalpy flow terms."""
        if not self.is_property_constructed("enthalpy_flow_terms"):
            try:
                def rule_enthalpy_flow_terms(blk, p):
                    return blk.flow_mol_phase[p] * blk.enth_mol_phase[p]
                self.enthalpy_flow_terms = Expression(
                    self.params.phase_list,
                    rule=rule_enthalpy_flow_terms
                )
            except AttributeError:
                self.del_component(self.enthalpy_flow_terms)
        return self.enthalpy_flow_terms[p]

    def get_material_density_terms(self, p, j):
        """Create material density terms."""
        if not self.is_property_constructed("material_density_terms"):
            try:
                def rule_material_density_terms(b, p, j):
                    return self.dens_mol_phase[p] * \
                        self.mole_frac_phase_comp[p, j]
                self.material_density_terms = Expression(
                    self.params.phase_list,
                    self.params.component_list,
                    rule=rule_material_density_terms
                )
            except AttributeError:
                self.del_component(self.material_density_terms)

        if j in self.params.component_list:
            return self.material_density_terms[p, j]
        else:
            return 0

    def get_enthalpy_density_terms(self, p):
        """Create energy density terms."""
        if not self.is_property_constructed("enthalpy_density_terms"):
            try:
                def rule_energy_density_terms(b, p):
                    return (self.dens_mol_phase[p] *
                            self.energy_internal_mol_phase[p])
                self.energy_density_terms = Expression(
                    self.params.phase_list,
                    rule=rule_energy_density_terms
                )
            except AttributeError:
                self.del_component(self.energy_density_terms)
        return self.enthalpy_density_terms[p]

    def default_material_balance_type(self):
        return MaterialBalanceType.componentPhase

    def default_energy_balance_type(self):
        return EnergyBalanceType.enthalpyTotal

    def get_material_flow_basis(b):
        return MaterialFlowBasis.molar

    def define_state_vars(self):
        """Define state vars."""
        return {"flow_mol_phase_comp": self.flow_mol_phase_comp,
                "temperature": self.temperature,
                "pressure": self.pressure}

    # Property package utility functions
    def calculate_bubble_point_temperature(self, clear_components=True):
        """"To compute the bubble point temperature of the mixture."""

        if hasattr(self, "eq_temperature_bubble"):
            # Do not delete components if the block already has the components
            clear_components = False

        calculate_variable_from_constraint(self.temperature_bubble,
                                           self.eq_temperature_bubble)

        return self.temperature_bubble.value

        if clear_components is True:
            self.del_component(self.eq_temperature_bubble)
            self.del_component(self._p_sat_bubbleT)
            self.del_component(self.temperature_bubble)

    def calculate_dew_point_temperature(self, clear_components=True):
        """"To compute the dew point temperature of the mixture."""

        if hasattr(self, "eq_temperature_dew"):
            # Do not delete components if the block already has the components
            clear_components = False

        calculate_variable_from_constraint(self.temperature_dew,
                                           self.eq_temperature_dew)

        return self.temperature_dew.value

        # Delete the var/constraint created in this method that are part of the
        # IdealStateBlock if the user desires
        if clear_components is True:
            self.del_component(self.eq_temperature_dew)
            self.del_component(self._p_sat_dewT)
            self.del_component(self.temperature_dew)

    def calculate_bubble_point_pressure(self, clear_components=True):
        """"To compute the bubble point pressure of the mixture."""

        if hasattr(self, "eq_pressure_bubble"):
            # Do not delete components if the block already has the components
            clear_components = False

        calculate_variable_from_constraint(self.pressure_bubble,
                                           self.eq_pressure_bubble)

        return self.pressure_bubble.value

        # Delete the var/constraint created in this method that are part of the
        # IdealStateBlock if the user desires
        if clear_components is True:
            self.del_component(self.eq_pressure_bubble)
            self.del_component(self._p_sat_bubbleP)
            self.del_component(self.pressure_bubble)

    def calculate_dew_point_pressure(self, clear_components=True):
        """"To compute the dew point pressure of the mixture."""

        if hasattr(self, "eq_pressure_dew"):
            # Do not delete components if the block already has the components
            clear_components = False

        calculate_variable_from_constraint(self.pressure_dew,
                                           self.eq_pressure_dew)

        return self.pressure_dew.value

        # Delete the var/constraint created in this method that are part of the
        # IdealStateBlock if the user desires
        if clear_components is True:
            self.del_component(self.eq_pressure_dew)
            self.del_component(self._p_sat_dewP)
            self.del_component(self.pressure_dew)

# -----------------------------------------------------------------------------
# Bubble and Dew Points
# Ideal-Ideal properties allow for the simplifications below
# Other methods require more complex equations with shadow compositions

# For future work, propose the following:
# Core class writes a set of constraints Phi_L_i == Phi_V_i
# Phi_L_i and Phi_V_i make calls to submethods which add shadow compositions
# as needed
    def _temperature_bubble(self):
        self.temperature_bubble = Param(initialize=33.0,
                                        doc="Bubble point temperature (K)")

    def _temperature_dew(self):

        self.temperature_dew = Var(initialize=298.15,
                                   doc="Dew point temperature (K)")

        def rule_psat_dew(b, j):
            return 1e5*10**(b._params.pressure_sat_coeff[j, 'A'] -
                            b._params.pressure_sat_coeff[j, 'B'] /
                            (b.temperature_dew +
                             b._params.pressure_sat_coeff[j, 'C']))

        try:
            # Try to build expression
            self._p_sat_dewT = Expression(self._params.component_list,
                                          rule=rule_psat_dew)

            def rule_temp_dew(b):
                return b.pressure * sum(b.mole_frac_comp[i] /
                                        b._p_sat_dewT[i]
                                        for i in ['toluene', 'benzene']) \
                    - 1 == 0
            self.eq_temperature_dew = Constraint(rule=rule_temp_dew)
        except AttributeError:
            # If expression fails, clean up so that DAE can try again later
            # Deleting only var/expression as expression construction will fail
            # first; if it passes then constraint construction will not fail.
            self.del_component(self.temperature_dew)
            self.del_component(self._p_sat_dewT)

    def _pressure_bubble(self):
        self.pressure_bubble = Param(initialize=1e8,
                                     doc="Bubble point pressure (Pa)")

    def _pressure_dew(self):
        self.pressure_dew = Var(initialize=298.15,
                                doc="Dew point pressure (Pa)")

        def rule_psat_dew(b, j):
            return 1e5*10**(b._params.pressure_sat_coeff[j, 'A'] -
                            b._params.pressure_sat_coeff[j, 'B'] /
                            (b.temperature +
                             b._params.pressure_sat_coeff[j, 'C']))

        try:
            # Try to build expression
            self._p_sat_dewP = Expression(self._params.component_list,
                                          rule=rule_psat_dew)

            def rule_pressure_dew(b):
                return b.pressure_dew * \
                    sum(b.mole_frac_comp[i] / b._p_sat_dewP[i]
                        for i in ['toluene', 'benzene']) \
                    - 1 == 0
            self.eq_pressure_dew = Constraint(rule=rule_pressure_dew)
        except AttributeError:
            # If expression fails, clean up so that DAE can try again later
            # Deleting only var/expression as expression construction will fail
            # first; if it passes then constraint construction will not fail.
            self.del_component(self.pressure_dew)
            self.del_component(self._p_sat_dewP)

# -----------------------------------------------------------------------------
# Liquid phase properties
    def _dens_mol_liq(b):
        return b.dens_mol_phase['Liq'] == 1e3*sum(
                b.mole_frac_phase_comp['Liq', j] *
                b._params.dens_liq_params[j, '1'] /
                b._params.dens_liq_params[j, '2'] **
                (1 + (1-b.temperature /
                      b._params.dens_liq_params[j, '3']) **
                 b._params.dens_liq_params[j, '4'])
                for j in ['benzene', 'toluene'])                                # TODO: Need to include diphenyl here later

    def _fug_liq(self):
        def fug_liq_rule(b, i):
            if i in ['hydrogen', 'methane']:
                return b.mole_frac_phase_comp['Liq', i]
            else:
                return b.pressure_sat[i] * b.mole_frac_phase_comp['Liq', i]
        self.fug_liq = Expression(self._params.component_list,
                                  rule=fug_liq_rule)

    def _pressure_sat(self):
        self.pressure_sat = Var(self._params.component_list,
                                initialize=101325,
                                doc="Vapor pressure [Pa]")

        def rule_P_sat(b, j):
            return ((log10(b.pressure_sat[j]*1e-5) -
                     b._params.pressure_sat_coeff[j, 'A']) *
                    (b._teq + b._params.pressure_sat_coeff[j, 'C'])) == \
                   -b._params.pressure_sat_coeff[j, 'B']
        self.eq_pressure_sat = Constraint(self._params.component_list,
                                          rule=rule_P_sat)

    def _enth_mol_comp_liq(b, j):
        return b.enth_mol_phase_comp['Liq', j] * 1E3 == \
                ((b._params.cp_ig['Liq', j, '5'] / 5) *
                    (b.temperature**5 - b._params.temperature_ref**5)
                    + (b._params.cp_ig['Liq', j, '4'] / 4) *
                      (b.temperature**4 - b._params.temperature_ref**4)
                    + (b._params.cp_ig['Liq', j, '3'] / 3) *
                      (b.temperature**3 - b._params.temperature_ref**3)
                    + (b._params.cp_ig['Liq', j, '2'] / 2) *
                      (b.temperature**2 - b._params.temperature_ref**2)
                    + b._params.cp_ig['Liq', j, '1'] *
                      (b.temperature - b._params.temperature_ref))

    def _entr_mol_comp_liq(b, j):
        return b.entr_mol_phase_comp['Liq', j] * 1E3 == (
                ((b._params.cp_ig['Liq', j, '5'] / 4) *
                    (b.temperature**4 - b._params.temperature_ref**4)
                    + (b._params.cp_ig['Liq', j, '4'] / 3) *
                      (b.temperature**3 - b._params.temperature_ref**3)
                    + (b._params.cp_ig['Liq', j, '3'] / 2) *
                      (b.temperature**2 - b._params.temperature_ref**2)
                    + b._params.cp_ig['Liq', j, '2'] *
                      (b.temperature - b._params.temperature_ref)
                    + b._params.cp_ig['Liq', j, '1'] *
                      log(b.temperature / b._params.temperature_ref)) -
                b._params.gas_const *
                log(b.mole_frac_phase_comp['Liq', j]*b.pressure /
                    b._params.pressure_ref))

# -----------------------------------------------------------------------------
# Vapour phase properties
    def _dens_mol_vap(b):
        return b.pressure == (b.dens_mol_phase['Vap'] *
                              b._params.gas_const *
                              b.temperature)

    def _fug_vap(self):
        def fug_vap_rule(b, i):
            if i in ['hydrogen', 'methane']:
                return 1e-6
            else:
                return b.mole_frac_phase_comp['Vap', i] * b.pressure
        self.fug_vap = Expression(self._params.component_list,
                                  rule=fug_vap_rule)

    def _dh_vap(self):
        # heat of vaporization
        add_object_reference(self, "dh_vap",
                             self._params.dh_vap)

    def _ds_vap(self):
        # entropy of vaporization = dh_Vap/T_boil
        # TODO : something more rigorous would be nice
        self.ds_vap = Var(self._params.component_list,
                          initialize=86,
                          doc="Entropy of vaporization [J/mol.K]")

        def rule_ds_vap(b, j):
            return b.dh_vap[j] == (b.ds_vap[j] *
                                   b._params.temperature_boil[j])
        self.eq_ds_vap = Constraint(self._params.component_list,
                                    rule=rule_ds_vap)

    def _enth_mol_comp_vap(b, j):
        return b.enth_mol_phase_comp['Vap', j] == b.dh_vap[j] + \
                ((b._params.cp_ig['Vap', j, '5'] / 5) *
                    (b.temperature**5 - b._params.temperature_ref**5)
                    + (b._params.cp_ig['Vap', j, '4'] / 4) *
                      (b.temperature**4 - b._params.temperature_ref**4)
                    + (b._params.cp_ig['Vap', j, '3'] / 3) *
                      (b.temperature**3 - b._params.temperature_ref**3)
                    + (b._params.cp_ig['Vap', j, '2'] / 2) *
                      (b.temperature**2 - b._params.temperature_ref**2)
                    + b._params.cp_ig['Vap', j, '1'] *
                      (b.temperature - b._params.temperature_ref))

    def _entr_mol_comp_vap(b, j):
        return b.entr_mol_phase_comp['Vap', j] == (
                b.ds_vap[j] +
                ((b._params.cp_ig['Vap', j, '5'] / 4) *
                    (b.temperature**4 - b._params.temperature_ref**4)
                    + (b._params.cp_ig['Vap', j, '4'] / 3) *
                      (b.temperature**3 - b._params.temperature_ref**3)
                    + (b._params.cp_ig['Vap', j, '3'] / 2) *
                      (b.temperature**2 - b._params.temperature_ref**2)
                    + b._params.cp_ig['Vap', j, '2'] *
                      (b.temperature - b._params.temperature_ref)
                    + b._params.cp_ig['Vap', j, '1'] *
                      log(b.temperature / b._params.temperature_ref)) -
                b._params.gas_const *
                log(b.mole_frac_phase_comp['Vap', j]*b.pressure /
                    b._params.pressure_ref))

    def calculate_scaling_factors(self):
        # Get default scale factors
        super().calculate_scaling_factors()

        is_two_phase = len(self._params.phase_list) == 2  
        sf_flow = iscale.get_scaling_factor(
            self.flow_mol, default=1, warning=True)
        sf_T = iscale.get_scaling_factor(
            self.temperature, default=1, warning=True)
        sf_P = iscale.get_scaling_factor(
            self.pressure, default=1, warning=True)

        if self.is_property_constructed("_teq"):
            iscale.set_scaling_factor(self._teq, sf_T)
        if self.is_property_constructed("_teq_constraint"):
            iscale.constraint_scaling_transform(
                self._teq_constraint, sf_T, overwrite=False)

        if self.is_property_constructed("_t1"):
            iscale.set_scaling_factor(self._t1, sf_T)
        if self.is_property_constructed("_t1_constraint"):
            iscale.constraint_scaling_transform(
                self._t1_constraint, sf_T, overwrite=False)

        if self.is_property_constructed("_mole_frac_pdew"):
            iscale.set_scaling_factor(self._mole_frac_pdew, 1e3)
            iscale.constraint_scaling_transform(
                self._sum_mole_frac_pdew, 1e3, overwrite=False)

        if self.is_property_constructed("total_flow_balance"):
            iscale.constraint_scaling_transform(
                self.total_flow_balance, sf_flow, overwrite=False)

        if self.is_property_constructed("component_flow_balances"):
            for i, c in self.component_flow_balances.items():
                if is_two_phase:
                    s = iscale.get_scaling_factor(
                        self.mole_frac_comp[i], default=1, warning=True)
                    s *= sf_flow
                    iscale.constraint_scaling_transform(c, s, overwrite=False)
                else:
                    s = iscale.get_scaling_factor(
                        self.mole_frac_comp[i], default=1, warning=True)
                    iscale.constraint_scaling_transform(c, s, overwrite=False)

        if self.is_property_constructed("dens_mol_phase"):
            for c in self.eq_dens_mol_phase.values():
                iscale.constraint_scaling_transform(c, sf_P, overwrite=False)

        if self.is_property_constructed("dens_mass_phase"):
            for p, c in self.eq_dens_mass_phase.items():
                sf = iscale.get_scaling_factor(
                    self.dens_mass_phase[p], default=1, warning=True)
                iscale.constraint_scaling_transform(c, sf, overwrite=False)

        if self.is_property_constructed("enth_mol_phase"):
            for p, c in self.eq_enth_mol_phase.items():
                sf = iscale.get_scaling_factor(
                    self.enth_mol_phase[p], default=1, warning=True)
                iscale.constraint_scaling_transform(c, sf, overwrite=False)

        if self.is_property_constructed("enth_mol"):
            sf = iscale.get_scaling_factor(
                self.enth_mol, default=1, warning=True)
            sf *= sf_flow
            iscale.constraint_scaling_transform(
                self.eq_enth_mol, sf, overwrite=False)

        if self.is_property_constructed("entr_mol_phase"):
            for p, c in self.eq_entr_mol_phase.items():
                sf = iscale.get_scaling_factor(
                    self.entr_mol_phase[p], default=1, warning=True)
                iscale.constraint_scaling_transform(c, sf, overwrite=False)

        if self.is_property_constructed("entr_mol"):
            sf = iscale.get_scaling_factor(
                self.entr_mol, default=1, warning=True)
            sf *= sf_flow
            iscale.constraint_scaling_transform(
                self.eq_entr_mol, sf, overwrite=False)

        if self.is_property_constructed("gibbs_mol_phase"):
            for p, c in self.eq_gibbs_mol_phase.items():
                sf = iscale.get_scaling_factor(
                    self.gibbs_mol_phase[p], default=1, warning=True)
                iscale.constraint_scaling_transform(c, sf, overwrite=False)
<|MERGE_RESOLUTION|>--- conflicted
+++ resolved
@@ -41,13 +41,8 @@
 from idaes.core.util.misc import add_object_reference
 from idaes.core.util.model_statistics import degrees_of_freedom, \
                                              number_unfixed_variables
-<<<<<<< HEAD
 from idaes.core.util.misc import extract_data
 from idaes.core.solvers import get_solver
-=======
-from idaes.core.solvers import get_solver
-from idaes.core.util.misc import extract_data
->>>>>>> 4dff3f9a
 import idaes.core.util.scaling as iscale
 import idaes.logger as idaeslog
 
