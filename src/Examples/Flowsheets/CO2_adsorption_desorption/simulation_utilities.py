--- conflicted
+++ resolved
@@ -1,4 +1,3 @@
-<<<<<<< HEAD
 #################################################################################
 # The Institute for the Design of Advanced Energy Systems Integrated Platform
 # Framework (IDAES IP) was produced under the DOE Institute for the
@@ -12,13 +11,11 @@
 # license information.
 #################################################################################
 # Utility functions for the CO2 Adsorption Desorption cycle with NETL_32D sorbent example
-=======
-# Utility functions for the CO2 adsorption/desorption onto NETL_32D sorbent example
->>>>>>> 1fbabcc7
 
 # Author: Chinedu Okoli
 
-# Last modified: 10/13/2022
+# Last modified by Author: 10/13/2022
+# Last modified by Editor (Brandon Paul): 1/4/2023
 
 
 # Import Python libraries
