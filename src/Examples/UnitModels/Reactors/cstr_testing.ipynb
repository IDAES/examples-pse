{
 "cells": [
  {
   "cell_type": "markdown",
   "metadata": {},
   "source": [
    "\n",
    "# Flowsheet CSTR Simulation and Optimization of Ethylene Glycol Production\n",
    "\n",
    "\n",
    "## Learning outcomes\n",
    "\n",
    "\n",
    "- Call and implement the IDAES CSTR unit model\n",
    "- Construct a steady-state flowsheet using the IDAES unit model library\n",
    "- Connecting unit models in a flowsheet using Arcs\n",
    "- Fomulate and solve an optimization problem\n",
    "    - Defining an objective function\n",
    "    - Setting variable bounds\n",
    "    - Adding additional constraints \n",
    "\n",
    "\n",
    "## Problem Statement\n",
    "\n",
    "This example is adapted from Fogler, H.S., Elements of Chemical Reaction Engineering 5th ed., 2016, Prentice Hall,  p. 157-160.\n",
    "\n",
    "Ethylene glycol (EG) is a high-demand chemical, with billions of pounds produced every year for applications such as vehicle anti-freeze. EG may be readily obtained from the hydrolysis of ethylene oxide in the presence of a catalytic intermediate. In this example, an aqueous solution of ethylene oxide hydrolizes after mixing with an aqueous solution of sulfuric acid catalyst:\n",
    "\n",
    "**C<sub>2</sub>H<sub>4</sub>O</sub> + H<sub>2</sub>O</sub> + H<sub>2</sub>S</sub>O<sub>4</sub> → C<sub>2</sub>H<sub>6</sub>O<sub>2</sub> + H<sub>2</sub>S</sub>O<sub>4</sub>**\n",
    "\n",
    "This reaction often occurs by two mechanisms, as the catalyst may bind to either reactant before the final hydrolysis step; we will simplify the reaction to a single step for this example.\n",
    "\n",
    "The flowsheet that we will be using for this module is shown below with the stream conditions. We will be processing ethylene oxide and catalyst solutions of fixed concentrations to produce 200 MM lb/year of EG. As shown in the flowsheet, the process consists of a mixer M101 for the two inlet streams, a heater H101 to preheat the feed to the reaction temperature, and a CSTR unit R101 with zero overall duty (external cooling required for the exothermic reaction). We will assume ideal solutions and thermodynamics for this flowsheet, as well as well-mixed liquid behavior (no vapor phase) in the reactor. The properties required for this module are available in the same directory:\n",
    "\n",
    "- egprod_ideal.py\n",
    "- egprod_reaction.py\n",
    "\n",
    "The state variables chosen for the property package are **molar flows of each component by phase in each stream, temperature of each stream and pressure of each stream**. The components considered are: **ethylene oxide, water, sulfuric acid and ethylene glycol** and the process occurs in liquid phase only. Therefore, every stream has 4 flow variables, 1 temperature and 1 pressure variable. \n",
    "\n",
    "![](egprod_flowsheet.png)\n"
   ]
  },
  {
   "cell_type": "markdown",
   "metadata": {},
   "source": [
    "## Importing required Pyomo and IDAES components\n",
    "\n",
    "\n",
    "To construct a flowsheet, we will need several components from the pyomo and idaes package. Let us first import the following components from Pyomo:\n",
    "- Constraint (to write constraints)\n",
    "- Var (to declare variables)\n",
    "- ConcreteModel (to create the concrete model object)\n",
    "- Expression (to evaluate values as a function of variables defined in the model)\n",
    "- Objective (to define an objective function for optimization)\n",
    "- TransformationFactory (to apply certain transformations)\n",
    "- Arc (to connect two unit models)\n",
    "\n",
    "For further details on these components, please refer to the pyomo documentation: https://pyomo.readthedocs.io/en/latest/\n",
    "\n",
    "From idaes, we will be needing the FlowsheetBlock and the following unit models:\n",
    "- Mixer\n",
    "- Heater\n",
    "- CSTR\n",
    "\n",
    "We will also be needing some utility tools to put together the flowsheet and calculate the degrees of freedom, tools for model expressions and calling variable values, and built-in functions to define property packages, add unit containers to objects and define our initialization scheme.\n"
   ]
  },
  {
   "cell_type": "code",
   "execution_count": 1,
   "metadata": {},
   "outputs": [],
   "source": [
    "from pyomo.environ import (Constraint,\n",
    "                           exp,\n",
    "                           Var,\n",
    "                           ConcreteModel,\n",
    "                           Expression,\n",
    "                           Objective,\n",
    "                           TransformationFactory,\n",
    "                           value,\n",
    "                           units as pyunits)\n",
    "from pyomo.network import Arc\n",
    "\n",
    "from idaes.core import FlowsheetBlock\n",
    "from idaes.generic_models.properties.core.generic.generic_property import (\n",
    "        GenericParameterBlock)\n",
    "from idaes.generic_models.properties.core.generic.generic_reaction import (\n",
    "        GenericReactionParameterBlock)\n",
    "from idaes.generic_models.unit_models import (Mixer,\n",
    "                                              Heater,\n",
    "                                              CSTR)\n",
    "\n",
    "from idaes.core.util.constants import Constants\n",
    "from idaes.core.util import get_solver\n",
    "from idaes.core.util.model_statistics import degrees_of_freedom\n",
    "from idaes.core.util.initialization import propagate_state\n",
    "\n",
    "import idaes.logger as idaeslog"
   ]
  },
  {
   "cell_type": "markdown",
   "metadata": {},
   "source": [
    "## Importing required thermo and reaction package\n",
    "\n",
    "The final set of imports are to import the thermo and reaction package. We have created a custom thermo package that support ideal vapor and liquid behavior for this system, and in this case we will restrict it to ideal liquid behavior only.\n",
    "\n",
    "The reaction package here assumes Arrhenius kinetic behavior for the CSTR, for which $k_0$ and $E_a$ are known *a priori* (if unknown, they may be obtained using one of the parameter estimation tools within IDAES).\n",
    "\n",
    "$ r = -kVC_{EO} $, $ k = k_0 e^{(-E_a/RT)}$, with the variables as follows:\n",
    "\n",
    "$r$ - reaction rate extent in moles of ethylene oxide consumed per second; note that the traditional reaction rate would be given by $rate = r/V$ in moles per $m^3$ per second  \n",
    "$k$ - reaction rate constant per second  \n",
    "$V$ - volume of CSTR in $m^3$, note that this is *liquid volume* and not the *total volume* of the reactor itself  \n",
    "$C_{EO}$ - bulk concentration of ethylene oxide in moles per $m^3$ (the limiting reagent, since we assume excess catalyst and water)  \n",
    "$k_0$ - pre-exponential Arrhenius factor per second  \n",
    "$E_a$ - reaction activation energy in kJ per mole of ethylene oxide consumed  \n",
    "$R$ - gas constant in J/mol-K  \n",
    "$T$ - reactor temperature in K\n",
    "\n",
    "These calculations are contained within the property, reaction and unit model packages, and do not need to be entered into the flowsheet. More information on property estimation may be found below:\n",
    "\n",
    "ParamEst parameter estimation: https://idaes-pse.readthedocs.io/en/stable/user_guide/workflow/data_rec_parmest.html?highlight=paramest  \n",
    "HELMET thermodynamic estimation: https://idaes-pse.readthedocs.io/en/stable/user_guide/modeling_extensions/surrogate/helmet/index.html  \n",
    "RIPE reaction estimation: https://idaes-pse.readthedocs.io/en/stable/user_guide/modeling_extensions/surrogate/ripe/index.html  \n",
    "\n",
    "Let us import the following modules from the same directory as this Jupyter notebook:\n",
    "- egprod_ideal as thermo_props\n",
    "- egprod_reaction as reaction_props"
   ]
  },
  {
   "cell_type": "code",
   "execution_count": 2,
   "metadata": {},
   "outputs": [],
   "source": [
    "import egprod_ideal as thermo_props\n",
    "import egprod_reaction as reaction_props"
   ]
  },
  {
   "cell_type": "markdown",
   "metadata": {},
   "source": [
    "## Constructing the Flowsheet\n",
    "\n",
    "We have now imported all the components, unit models, and property modules we need to construct a flowsheet. Let us create a ConcreteModel and add the flowsheet block. "
   ]
  },
  {
   "cell_type": "code",
   "execution_count": 3,
   "metadata": {},
   "outputs": [],
   "source": [
    "m = ConcreteModel()\n",
    "m.fs = FlowsheetBlock(default={\"dynamic\": False})"
   ]
  },
  {
   "cell_type": "markdown",
   "metadata": {},
   "source": [
    "We now need to add the property packages to the flowsheet. Unlike Module 1, where we only had a thermo property package, for this flowsheet we will also need to add a reaction property package. We will use the Generic Property and Generic Reaction Frameworks; more information may be found on these methods at https://idaes-pse.readthedocs.io/en/1.8.0/user_guide/components/property_package/index.html."
   ]
  },
  {
   "cell_type": "code",
   "execution_count": 4,
   "metadata": {
    "scrolled": true
   },
   "outputs": [],
   "source": [
    "m.fs.thermo_params = GenericParameterBlock(default=thermo_props.config_dict)\n",
    "m.fs.reaction_params = GenericReactionParameterBlock(default={\"property_package\": m.fs.thermo_params,\n",
    "                                                              **reaction_props.config_dict})"
   ]
  },
  {
   "cell_type": "markdown",
   "metadata": {},
   "source": [
    "## Adding Unit Models\n",
    "\n",
<<<<<<< HEAD
    "Let us start adding the unit models we have imported to the flowsheet. Here, we are adding a Mixer (assigned a name M101), a Heater (assigned a name H101) and a CSTR (assigned a name R101). Note that all unit models need to be given a property package argument. In addition to that, there are several arguments depending on the unit model, please refer to the documentation for more details (https://idaes-pse.readthedocs.io/en/latest/model_libraries/core_lib/unit_models/index.html). For example, the Mixer unit model here is given a `list` consisting of names to the two inlets."
=======
    "Let us start adding the unit models we have imported to the flowsheet. Here, we are adding the Mixer (assigned a name M101) and a Heater (assigned a name H101). Note that all unit models need to be given a property package argument. In addition to that, there are several arguments depending on the unit model, please refer to the documentation for more details (https://idaes-pse.readthedocs.io/en/latest/technical_specs/model_libraries/generic/unit_models/index.html). For example, the Mixer unit model here is given a `list` consisting of names to the two inlets."
>>>>>>> f3387555
   ]
  },
  {
   "cell_type": "code",
   "execution_count": 5,
   "metadata": {
    "scrolled": true
   },
   "outputs": [],
   "source": [
    "m.fs.M101 = Mixer(default={\"property_package\": m.fs.thermo_params,\n",
    "                           \"inlet_list\": [\"reagent_feed\", \"catalyst_feed\"]})\n",
    "m.fs.H101 = Heater(default={\"property_package\": m.fs.thermo_params,\n",
    "                            \"has_pressure_change\": False,\n",
    "                            \"has_phase_equilibrium\": False})"
   ]
  },
  {
   "cell_type": "code",
   "execution_count": 6,
   "metadata": {
    "scrolled": false
   },
   "outputs": [],
   "source": [
    "m.fs.R101 = CSTR(\n",
    "            default={\"property_package\": m.fs.thermo_params,\n",
    "                     \"reaction_package\": m.fs.reaction_params,\n",
    "                     \"has_heat_of_reaction\": True,\n",
    "                     \"has_heat_transfer\": True,\n",
    "                     \"has_pressure_change\": False})"
   ]
  },
  {
   "cell_type": "markdown",
   "metadata": {},
   "source": [
    "## Connecting Unit Models using Arcs\n",
    "\n",
    "We have now added all the unit models we need to the flowsheet. However, we have not yet specifed how the units are to be connected. To do this, we will be using the `Arc` which is a pyomo component that takes in two arguments: `source` and `destination`. Let us connect the outlet of the mixer(M101) to the inlet of the heater(H101), and the outlet of the heater(H101) to the inlet of the reactor(R101)."
   ]
  },
  {
   "cell_type": "code",
   "execution_count": 7,
   "metadata": {},
   "outputs": [],
   "source": [
    "m.fs.s03 = Arc(source=m.fs.M101.outlet, destination=m.fs.H101.inlet)\n",
    "m.fs.s04 = Arc(source=m.fs.H101.outlet, destination=m.fs.R101.inlet)"
   ]
  },
  {
   "cell_type": "markdown",
   "metadata": {},
   "source": [
    "We have now connected the unit model block using the arcs. However, each of these arcs link to ports on the two unit models that are connected. In this case, the ports consist of the state variables that need to be linked between the unit models. Pyomo provides a convenient method to write these equality constraints for us between two ports and this is done as follows:"
   ]
  },
  {
   "cell_type": "code",
   "execution_count": 8,
   "metadata": {},
   "outputs": [],
   "source": [
    "TransformationFactory(\"network.expand_arcs\").apply_to(m)"
   ]
  },
  {
   "cell_type": "markdown",
   "metadata": {},
   "source": [
    "## Adding expressions to compute operating costs\n",
    "\n",
    "In this section, we will add a few Expressions that allows us to evaluate the performance. Expressions provide a convenient way of calculating certain values that are a function of the variables defined in the model. For more details on Expressions, please refer to: https://pyomo.readthedocs.io/en/latest/pyomo_modeling_components/Expressions.html\n",
    "\n",
    "For this flowsheet, we are interested in computing ethylene glycol production in millions of pounds per year, as well as the total costs due to cooling and heating utilities:"
   ]
  },
  {
   "cell_type": "markdown",
   "metadata": {},
   "source": [
    "Let us first add an Expression to convert the product flow from mol/s to MM lb/year of ethylene glycol. We see that our molecular weight exists in the thermo property package, so we may use that value for our calculations."
   ]
  },
  {
   "cell_type": "code",
   "execution_count": 9,
   "metadata": {},
   "outputs": [],
   "source": [
    "m.fs.eg_prod = Expression(expr=pyunits.convert(m.fs.R101.outlet.flow_mol_phase_comp[0, \"Liq\", \"ethylene_glycol\"]\n",
    "                                               *m.fs.thermo_params.ethylene_glycol.mw, # MW defined in properties as kg/mol\n",
    "                                               to_units=pyunits.Mlb/pyunits.yr)) # converting kg/s to MM lb/year"
   ]
  },
  {
   "cell_type": "markdown",
   "metadata": {},
   "source": [
    "Now, let us add expressions to compute the reactor cooling cost (\\\\$/s) assuming a cost of 0.212E-4 \\\\$/kW, and the heating utility cost (\\\\$/s) assuming 2.2E-4 \\\\$/kW. Note that the heat duty is in units of watt (J/s). The total operating cost will be the sum of the two, expressed in \\\\$/year assuming 8000 operating hours per year (~10\\% downtime, which is fairly common for small scale chemical plants):"
   ]
  },
  {
   "cell_type": "code",
   "execution_count": 10,
   "metadata": {},
   "outputs": [],
   "source": [
    "m.fs.cooling_cost = Expression(expr=0.212e-7 * (-m.fs.R101.heat_duty[0]))  # the reaction is exothermic, so R101 duty is negative\n",
    "m.fs.heating_cost = Expression(expr=2.2e-7 * m.fs.H101.heat_duty[0])  # the stream must be heated to T_rxn, so H101 duty is positive\n",
    "m.fs.operating_cost = Expression(expr=(3600 * 8000 *(m.fs.heating_cost + m.fs.cooling_cost)))"
   ]
  },
  {
   "cell_type": "markdown",
   "metadata": {},
   "source": [
    "## Fixing feed conditions\n",
    "\n",
    "Let us first check how many degrees of freedom exist for this flowsheet using the `degrees_of_freedom` tool we imported earlier. We expect each stream to have 6 degrees of freedom, the mixer to have 0 (after both streams are accounted for), the heater to have 1 (just the duty, since the inlet is also the outlet of M101), and the reactor to have 1 (duty or conversion, since the inlet is also the outlet of H101). In this case, the reactor has an extra degree of freedom (reactor conversion or reactor volume) since we have not yet defined the CSTR performance equation. Therefore, we have 15 degrees of freedom to specify: temperature, pressure and flow of all four components on both streams; outlet heater temperature; reactor conversion and volume."
   ]
  },
  {
   "cell_type": "code",
   "execution_count": 11,
   "metadata": {
    "scrolled": true
   },
   "outputs": [
    {
     "name": "stdout",
     "output_type": "stream",
     "text": [
      "15\n"
     ]
    }
   ],
   "source": [
    "print(degrees_of_freedom(m))"
   ]
  },
  {
   "cell_type": "code",
   "execution_count": 12,
   "metadata": {
    "tags": [
     "testing",
     "remove_cell"
    ]
   },
   "outputs": [],
   "source": [
    "# Check the degrees of freedom\n",
    "assert degrees_of_freedom(m) == 15"
   ]
  },
  {
   "cell_type": "markdown",
   "metadata": {},
   "source": [
    "We will now be fixing the feed stream to the conditions shown in the flowsheet above. As mentioned in other tutorials, the IDAES framework expects a time index value for every referenced internal stream or unit variable, even in steady-state systems with a single time point $ t = 0 $. The non-present components in each stream are assigned a very small non-zero value to help with convergence and initializing. Based on stoichiometric ratios for the reaction, 80% conversion and 200 MM lb/year (46.4 mol/s) of ethylene glycol, we will initialize our simulation with the following calculated values:"
   ]
  },
  {
   "cell_type": "code",
   "execution_count": 13,
   "metadata": {},
   "outputs": [],
   "source": [
    "m.fs.M101.reagent_feed.flow_mol_phase_comp[0, \"Liq\", \"ethylene_oxide\"].fix(58.0*pyunits.mol/pyunits.s)\n",
    "m.fs.M101.reagent_feed.flow_mol_phase_comp[0, \"Liq\", \"water\"].fix(39.6*pyunits.mol/pyunits.s)  # calculated from 16.1 mol EO / cudm in stream\n",
    "m.fs.M101.reagent_feed.flow_mol_phase_comp[0, \"Liq\", \"sulfuric_acid\"].fix(1e-5*pyunits.mol/pyunits.s)\n",
    "m.fs.M101.reagent_feed.flow_mol_phase_comp[0, \"Liq\", \"ethylene_glycol\"].fix(1e-5*pyunits.mol/pyunits.s)\n",
    "m.fs.M101.reagent_feed.temperature.fix(298.15*pyunits.K)\n",
    "m.fs.M101.reagent_feed.pressure.fix(1e5*pyunits.Pa)\n",
    "\n",
    "m.fs.M101.catalyst_feed.flow_mol_phase_comp[0, \"Liq\", \"ethylene_oxide\"].fix(1e-5*pyunits.mol/pyunits.s)\n",
    "m.fs.M101.catalyst_feed.flow_mol_phase_comp[0, \"Liq\", \"water\"].fix(200*pyunits.mol/pyunits.s)\n",
    "m.fs.M101.catalyst_feed.flow_mol_phase_comp[0, \"Liq\", \"sulfuric_acid\"].fix(0.334*pyunits.mol/pyunits.s)  # calculated from 0.9 wt% SA in stream\n",
    "m.fs.M101.catalyst_feed.flow_mol_phase_comp[0, \"Liq\", \"ethylene_glycol\"].fix(1e-5*pyunits.mol/pyunits.s)\n",
    "m.fs.M101.catalyst_feed.temperature.fix(298.15*pyunits.K)\n",
    "m.fs.M101.catalyst_feed.pressure.fix(1e5*pyunits.Pa)"
   ]
  },
  {
   "cell_type": "markdown",
   "metadata": {},
   "source": [
    "## Fixing unit model specifications\n",
    "\n",
    "Now that we have fixed our inlet feed conditions, we will now be fixing the operating conditions for the unit models in the flowsheet. Let us fix the outlet temperature of H101 to 328.15 K. "
   ]
  },
  {
   "cell_type": "code",
   "execution_count": 14,
   "metadata": {},
   "outputs": [],
   "source": [
    "m.fs.H101.outlet.temperature.fix(328.15*pyunits.K)"
   ]
  },
  {
   "cell_type": "markdown",
   "metadata": {},
   "source": [
    "We'll add constraints defining the reactor volume and conversion in relation to the stream properties. Particularly, we want to use our CSTR performance relation:  \n",
    "\n",
    "$V = \\frac{v_0 X} {k(1-X)}$, where the CSTR reaction volume $V$ will be specified, the inlet volumetric flow $v_0$ is determined by stream properties, $k$ is calculated by the reaction package, and $X$ will be calculated. Reactor volume is commonly selected as a specification in simulation problems, and choosing conversion is often to perform reactor design.\n",
    "\n",
    "For the CSTR, we have to define the conversion in terms of ethylene oxide as well as the CSTR reaction volume. This requires us to create new variables and constraints relating reactor properties to stream properties.  Note that the CSTR reaction volume variable (m.fs.R101.volume) does not need to be defined here since it is internally defined by the CSTR model. Additionally, the heat duty is not fixed, since the heat of reaction depends on the reactor conversion (through the extent of reaction and heat of reaction). We'll estimate 80% conversion for our initial flowsheet:"
   ]
  },
  {
   "cell_type": "code",
   "execution_count": 15,
   "metadata": {},
   "outputs": [],
   "source": [
    "m.fs.R101.conversion = Var(initialize=0.80, bounds=(0, 1), units=pyunits.dimensionless)  # fraction\n",
    "\n",
    "m.fs.R101.conv_constraint = Constraint(\n",
    "    expr=m.fs.R101.conversion*m.fs.R101.inlet.\n",
    "    flow_mol_phase_comp[0, \"Liq\", \"ethylene_oxide\"] ==\n",
    "    (m.fs.R101.inlet.flow_mol_phase_comp[0, \"Liq\", \"ethylene_oxide\"] -\n",
    "     m.fs.R101.outlet.flow_mol_phase_comp[0, \"Liq\", \"ethylene_oxide\"]))\n",
    "\n",
    "m.fs.R101.conversion.fix(0.80)\n",
    "\n",
    "m.fs.R101.volume.fix(5.538*pyunits.m**3)"
   ]
  },
  {
   "cell_type": "code",
   "execution_count": 16,
   "metadata": {},
   "outputs": [
    {
     "name": "stdout",
     "output_type": "stream",
     "text": [
      "0\n"
     ]
    }
   ],
   "source": [
    "print(degrees_of_freedom(m))"
   ]
  },
  {
   "cell_type": "code",
   "execution_count": 17,
   "metadata": {
    "tags": [
     "testing",
     "remove_cell"
    ]
   },
   "outputs": [],
   "source": [
    "# Check the degrees of freedom\n",
    "assert degrees_of_freedom(m) == 0"
   ]
  },
  {
   "cell_type": "markdown",
   "metadata": {},
   "source": [
    "Finally, we need to initialize the each unit operation in sequence to solve the flowsheet. In best practice, unit operations are initialized or solved, and outlet properties are propagated to connected inlet streams via arc definitions as follows:"
   ]
  },
  {
   "cell_type": "code",
   "execution_count": 18,
   "metadata": {},
   "outputs": [
    {
     "name": "stdout",
     "output_type": "stream",
     "text": [
      "2021-11-30 14:35:43 [INFO] idaes.init.fs.M101.reagent_feed_state: Starting initialization\n",
      "2021-11-30 14:35:43 [INFO] idaes.init.fs.M101.reagent_feed_state: Property initialization: optimal - Optimal Solution Found.\n",
      "2021-11-30 14:35:43 [INFO] idaes.init.fs.M101.catalyst_feed_state: Starting initialization\n",
      "2021-11-30 14:35:43 [INFO] idaes.init.fs.M101.catalyst_feed_state: Property initialization: optimal - Optimal Solution Found.\n",
      "2021-11-30 14:35:43 [INFO] idaes.init.fs.M101.mixed_state: Starting initialization\n",
      "2021-11-30 14:35:43 [INFO] idaes.init.fs.M101.mixed_state: Property initialization: optimal - Optimal Solution Found.\n",
      "2021-11-30 14:35:43 [INFO] idaes.init.fs.M101.mixed_state: Property package initialization: optimal - Optimal Solution Found.\n",
      "2021-11-30 14:35:43 [INFO] idaes.init.fs.M101: Initialization Complete: optimal - Optimal Solution Found\n",
      "2021-11-30 14:35:43 [INFO] idaes.init.fs.H101.control_volume.properties_in: Starting initialization\n",
      "2021-11-30 14:35:43 [INFO] idaes.init.fs.H101.control_volume.properties_in: Property initialization: optimal - Optimal Solution Found.\n",
      "2021-11-30 14:35:43 [INFO] idaes.init.fs.H101.control_volume.properties_out: Starting initialization\n",
      "2021-11-30 14:35:43 [INFO] idaes.init.fs.H101.control_volume.properties_out: Property initialization: optimal - Optimal Solution Found.\n",
      "2021-11-30 14:35:43 [INFO] idaes.init.fs.H101.control_volume: Initialization Complete\n",
      "2021-11-30 14:35:43 [INFO] idaes.init.fs.H101: Initialization Complete: optimal - Optimal Solution Found\n",
      "2021-11-30 14:35:43 [INFO] idaes.init.fs.R101.control_volume.properties_in: Starting initialization\n",
      "2021-11-30 14:35:43 [INFO] idaes.init.fs.R101.control_volume.properties_in: Property initialization: optimal - Optimal Solution Found.\n",
      "2021-11-30 14:35:43 [INFO] idaes.init.fs.R101.control_volume.properties_out: Starting initialization\n",
      "2021-11-30 14:35:44 [INFO] idaes.init.fs.R101.control_volume.properties_out: Property initialization: optimal - Optimal Solution Found.\n",
      "2021-11-30 14:35:44 [INFO] idaes.init.fs.R101.control_volume.reactions: Initialization Complete.\n",
      "2021-11-30 14:35:44 [INFO] idaes.init.fs.R101.control_volume: Initialization Complete\n",
      "2021-11-30 14:35:44 [INFO] idaes.init.fs.R101: Initialization Complete: optimal - Optimal Solution Found\n"
     ]
    }
   ],
   "source": [
    "# Initialize and solve each unit operation\n",
    "m.fs.M101.initialize()\n",
    "propagate_state(arc=m.fs.s03)\n",
    "\n",
    "m.fs.H101.initialize()\n",
    "propagate_state(arc=m.fs.s04)\n",
    "\n",
    "m.fs.R101.initialize()\n",
    "\n",
    "# set solver\n",
    "solver = get_solver()"
   ]
  },
  {
   "cell_type": "code",
   "execution_count": 19,
   "metadata": {},
   "outputs": [
    {
     "name": "stdout",
     "output_type": "stream",
     "text": [
      "Ipopt 3.13.2: nlp_scaling_method=gradient-based\n",
      "tol=1e-06\n",
      "\n",
      "\n",
      "******************************************************************************\n",
      "This program contains Ipopt, a library for large-scale nonlinear optimization.\n",
      " Ipopt is released as open source code under the Eclipse Public License (EPL).\n",
      "         For more information visit http://projects.coin-or.org/Ipopt\n",
      "\n",
      "This version of Ipopt was compiled from source code available at\n",
      "    https://github.com/IDAES/Ipopt as part of the Institute for the Design of\n",
      "    Advanced Energy Systems Process Systems Engineering Framework (IDAES PSE\n",
      "    Framework) Copyright (c) 2018-2019. See https://github.com/IDAES/idaes-pse.\n",
      "\n",
      "This version of Ipopt was compiled using HSL, a collection of Fortran codes\n",
      "    for large-scale scientific computation.  All technical papers, sales and\n",
      "    publicity material resulting from use of the HSL codes within IPOPT must\n",
      "    contain the following acknowledgement:\n",
      "        HSL, a collection of Fortran codes for large-scale scientific\n",
      "        computation. See http://www.hsl.rl.ac.uk.\n",
      "******************************************************************************\n",
      "\n",
      "This is Ipopt version 3.13.2, running with linear solver ma27.\n",
      "\n",
      "Number of nonzeros in equality constraint Jacobian...:      239\n",
      "Number of nonzeros in inequality constraint Jacobian.:        0\n",
      "Number of nonzeros in Lagrangian Hessian.............:      231\n",
      "\n",
      "Total number of variables............................:       66\n",
      "                     variables with only lower bounds:        0\n",
      "                variables with lower and upper bounds:       57\n",
      "                     variables with only upper bounds:        0\n",
      "Total number of equality constraints.................:       66\n",
      "Total number of inequality constraints...............:        0\n",
      "        inequality constraints with only lower bounds:        0\n",
      "   inequality constraints with lower and upper bounds:        0\n",
      "        inequality constraints with only upper bounds:        0\n",
      "\n",
      "iter    objective    inf_pr   inf_du lg(mu)  ||d||  lg(rg) alpha_du alpha_pr  ls\n",
      "   0  0.0000000e+00 1.76e+06 0.00e+00  -1.0 0.00e+00    -  0.00e+00 0.00e+00   0\n",
      "   1  0.0000000e+00 1.77e+04 2.33e-03  -1.0 2.32e-02    -  9.90e-01 9.90e-01h  1\n",
      "   2  0.0000000e+00 1.67e+02 5.83e-01  -1.0 2.29e-02    -  9.90e-01 9.91e-01h  1\n",
      "   3  0.0000000e+00 1.10e-06 8.89e+02  -1.0 2.14e-04    -  9.91e-01 1.00e+00h  1\n",
      "Cannot recompute multipliers for feasibility problem.  Error in eq_mult_calculator\n",
      "\n",
      "Number of Iterations....: 3\n",
      "\n",
      "                                   (scaled)                 (unscaled)\n",
      "Objective...............:   0.0000000000000000e+00    0.0000000000000000e+00\n",
      "Dual infeasibility......:   1.0094083379891622e+05    1.0094083379891622e+05\n",
      "Constraint violation....:   7.2759576141834259e-12    1.1026859283447266e-06\n",
      "Complementarity.........:   0.0000000000000000e+00    0.0000000000000000e+00\n",
      "Overall NLP error.......:   7.2759576141834259e-12    1.0094083379891622e+05\n",
      "\n",
      "\n",
      "Number of objective function evaluations             = 4\n",
      "Number of objective gradient evaluations             = 4\n",
      "Number of equality constraint evaluations            = 4\n",
      "Number of inequality constraint evaluations          = 0\n",
      "Number of equality constraint Jacobian evaluations   = 4\n",
      "Number of inequality constraint Jacobian evaluations = 0\n",
      "Number of Lagrangian Hessian evaluations             = 3\n",
      "Total CPU secs in IPOPT (w/o function evaluations)   =      0.002\n",
      "Total CPU secs in NLP function evaluations           =      0.000\n",
      "\n",
      "EXIT: Optimal Solution Found.\n"
     ]
    }
   ],
   "source": [
    "# Solve the model\n",
    "results = solver.solve(m, tee=True)"
   ]
  },
  {
   "cell_type": "code",
   "execution_count": 20,
   "metadata": {
    "tags": [
     "testing",
     "remove_cell"
    ]
   },
   "outputs": [],
   "source": [
    "# Check solver solve status\n",
    "from pyomo.environ import TerminationCondition\n",
    "assert results.solver.termination_condition == TerminationCondition.optimal"
   ]
  },
  {
   "cell_type": "markdown",
   "metadata": {},
   "source": [
    "## Analyze the results of the square problem\n",
    "\n",
    "\n",
    "What is the total operating cost? "
   ]
  },
  {
   "cell_type": "code",
   "execution_count": 21,
   "metadata": {},
   "outputs": [
    {
     "name": "stdout",
     "output_type": "stream",
     "text": [
      "operating cost = $ 3458138.23702813  per year\n"
     ]
    }
   ],
   "source": [
    "print('operating cost = $', value(m.fs.operating_cost), ' per year')"
   ]
  },
  {
   "cell_type": "code",
   "execution_count": 22,
   "metadata": {
    "tags": [
     "testing",
     "remove_cell"
    ]
   },
   "outputs": [],
   "source": [
    "import pytest\n",
    "assert value(m.fs.operating_cost)/1E6 == pytest.approx(3.458138, abs=1e-3)"
   ]
  },
  {
   "cell_type": "markdown",
   "metadata": {},
   "source": [
    "For this operating cost, what conversion did we achieve of ethylene oxide to ethylene glycol? "
   ]
  },
  {
   "cell_type": "code",
   "execution_count": 23,
   "metadata": {},
   "outputs": [
    {
     "name": "stdout",
     "output_type": "stream",
     "text": [
      "\n",
      "====================================================================================\n",
      "Unit : fs.R101                                                             Time: 0.0\n",
      "------------------------------------------------------------------------------------\n",
      "    Unit Performance\n",
      "\n",
      "    Variables: \n",
      "\n",
      "    Key       : Value       : Fixed : Bounds\n",
      "    Heat Duty : -5.6566e+06 : False : (None, None)\n",
      "       Volume :      5.5380 :  True : (None, None)\n",
      "\n",
      "------------------------------------------------------------------------------------\n",
      "    Stream Table\n",
      "                                                 Inlet     Outlet  \n",
      "    Molar Flowrate ('Liq', 'ethylene_oxide')      58.000     11.600\n",
      "    Molar Flowrate ('Liq', 'water')               239.60     193.20\n",
      "    Molar Flowrate ('Liq', 'sulfuric_acid')      0.33401    0.33401\n",
      "    Molar Flowrate ('Liq', 'ethylene_glycol') 2.0000e-05     46.400\n",
      "    Temperature                                   328.15     328.27\n",
      "    Pressure                                  1.0000e+05 1.0000e+05\n",
      "====================================================================================\n",
      "\n",
      "Conversion achieved =  80.0 %\n",
      "\n",
      "Assuming a 20% design factor for reactor volume, total CSTR volume required =  6.6456 m^3 =  1755.5817911513113  gal\n"
     ]
    }
   ],
   "source": [
    "m.fs.R101.report()\n",
    "\n",
    "print()\n",
    "print('Conversion achieved = ', value(m.fs.R101.conversion)*100, '%')\n",
    "print()\n",
    "print('Assuming a 20% design factor for reactor volume, total CSTR volume required = ', value(1.2*m.fs.R101.volume[0]),\n",
    "      'm^3 = ', value(pyunits.convert(1.2*m.fs.R101.volume[0], to_units=pyunits.gal)), ' gal')"
   ]
  },
  {
   "cell_type": "code",
   "execution_count": 24,
   "metadata": {
    "tags": [
     "testing",
     "remove_cell"
    ]
   },
   "outputs": [],
   "source": [
    "assert value(m.fs.R101.conversion) == pytest.approx(0.8000, abs=1e-3)\n",
    "assert value(m.fs.R101.volume[0]) == pytest.approx(5.5380, abs=1e-3)\n",
    "assert value(m.fs.R101.heat_duty[0])/1E6 == pytest.approx(-5.6566, abs=1e-3)\n",
    "assert value(m.fs.R101.outlet.temperature[0])/1E2 == pytest.approx(3.2827, abs=1e-3)"
   ]
  },
  {
   "cell_type": "markdown",
   "metadata": {},
   "source": [
    "## Optimizing Ethylene Glycol Production\n",
    "\n",
    "Now that the flowsheet has been squared and solved, we can run a small optimization problem to minimize our production costs. Suppose we require at least 200 million pounds/year of ethylene glycol produced and 90% conversion of ethylene oxide, allowing for variable reactor volume (considering operating/non-capital costs only) and reactor temperature (heater outlet)."
   ]
  },
  {
   "cell_type": "markdown",
   "metadata": {},
   "source": [
    "Let us declare our objective function for this problem. "
   ]
  },
  {
   "cell_type": "code",
   "execution_count": 25,
   "metadata": {},
   "outputs": [],
   "source": [
    "m.fs.objective = Objective(expr=m.fs.operating_cost)"
   ]
  },
  {
   "cell_type": "markdown",
   "metadata": {},
   "source": [
    "Now, we need to add the design constraints and unfix the decision variables as we had solved a square problem (degrees of freedom = 0) until now, as well as set bounds for the design variables:"
   ]
  },
  {
   "cell_type": "code",
   "execution_count": 26,
   "metadata": {},
   "outputs": [],
   "source": [
    "m.fs.eg_prod_con = Constraint(expr=m.fs.eg_prod >= 200*pyunits.Mlb/pyunits.yr)  # MM lb/year\n",
    "m.fs.R101.conversion.fix(0.90)\n",
    "\n",
    "m.fs.R101.volume.unfix()\n",
    "m.fs.R101.volume.setlb(0*pyunits.m**3)\n",
    "m.fs.R101.volume.setub(pyunits.convert(5000*pyunits.gal, to_units=pyunits.m**3))\n",
    "\n",
    "m.fs.H101.outlet.temperature.unfix()\n",
    "m.fs.H101.outlet.temperature[0].setlb(328.15*pyunits.K)\n",
    "m.fs.H101.outlet.temperature[0].setub(470.45*pyunits.K)  # highest component boiling point (ethylene glycol)"
   ]
  },
  {
   "cell_type": "code",
   "execution_count": 27,
   "metadata": {
    "tags": [
     "testing",
     "remove_cell"
    ]
   },
   "outputs": [],
   "source": [
    "assert degrees_of_freedom(m) == 2"
   ]
  },
  {
   "cell_type": "markdown",
   "metadata": {},
   "source": [
    "\n",
    "We have now defined the optimization problem and we are now ready to solve this problem. \n",
    "\n",
    "\n"
   ]
  },
  {
   "cell_type": "code",
   "execution_count": 28,
   "metadata": {},
   "outputs": [
    {
     "name": "stdout",
     "output_type": "stream",
     "text": [
      "Ipopt 3.13.2: nlp_scaling_method=gradient-based\n",
      "tol=1e-06\n",
      "\n",
      "\n",
      "******************************************************************************\n",
      "This program contains Ipopt, a library for large-scale nonlinear optimization.\n",
      " Ipopt is released as open source code under the Eclipse Public License (EPL).\n",
      "         For more information visit http://projects.coin-or.org/Ipopt\n",
      "\n",
      "This version of Ipopt was compiled from source code available at\n",
      "    https://github.com/IDAES/Ipopt as part of the Institute for the Design of\n",
      "    Advanced Energy Systems Process Systems Engineering Framework (IDAES PSE\n",
      "    Framework) Copyright (c) 2018-2019. See https://github.com/IDAES/idaes-pse.\n",
      "\n",
      "This version of Ipopt was compiled using HSL, a collection of Fortran codes\n",
      "    for large-scale scientific computation.  All technical papers, sales and\n",
      "    publicity material resulting from use of the HSL codes within IPOPT must\n",
      "    contain the following acknowledgement:\n",
      "        HSL, a collection of Fortran codes for large-scale scientific\n",
      "        computation. See http://www.hsl.rl.ac.uk.\n",
      "******************************************************************************\n",
      "\n",
      "This is Ipopt version 3.13.2, running with linear solver ma27.\n",
      "\n",
      "Number of nonzeros in equality constraint Jacobian...:      242\n",
      "Number of nonzeros in inequality constraint Jacobian.:        1\n",
      "Number of nonzeros in Lagrangian Hessian.............:      246\n",
      "\n",
      "Total number of variables............................:       68\n",
      "                     variables with only lower bounds:        0\n",
      "                variables with lower and upper bounds:       59\n",
      "                     variables with only upper bounds:        0\n",
      "Total number of equality constraints.................:       66\n",
      "Total number of inequality constraints...............:        1\n",
      "        inequality constraints with only lower bounds:        1\n",
      "   inequality constraints with lower and upper bounds:        0\n",
      "        inequality constraints with only upper bounds:        0\n",
      "\n",
      "iter    objective    inf_pr   inf_du lg(mu)  ||d||  lg(rg) alpha_du alpha_pr  ls\n",
      "   0  3.4581382e+06 1.76e+06 6.34e+00  -1.0 0.00e+00    -  0.00e+00 0.00e+00   0\n",
      "   1  3.4605299e+06 1.75e+06 8.67e+00  -1.0 6.94e+05    -  5.94e-02 6.15e-03h  1\n",
      "   2  3.4673339e+06 1.72e+06 1.30e+01  -1.0 6.91e+05    -  4.43e-02 1.61e-02h  3\n",
      "   3  3.5036010e+06 1.57e+06 7.53e+01  -1.0 6.84e+05    -  1.01e-01 8.68e-02h  1\n",
      "   4  3.5773853e+06 1.27e+06 3.16e+02  -1.0 6.32e+05    -  7.40e-01 1.91e-01h  1\n",
      "   5  3.8866006e+06 1.72e+04 9.24e+03  -1.0 5.11e+05    -  4.81e-01 9.90e-01h  1\n",
      "   6  3.8896813e+06 1.59e+02 1.04e+02  -1.0 5.09e+03    -  9.90e-01 9.91e-01h  1\n",
      "   7  3.8897098e+06 1.05e-04 1.37e+03  -1.0 4.67e+01    -  9.90e-01 1.00e+00h  1\n",
      "   8  3.8897096e+06 2.04e-06 2.64e+02  -2.5 1.73e-01    -  9.97e-01 1.00e+00f  1\n",
      "   9  3.8897096e+06 4.66e-09 3.97e-07  -3.8 4.85e-03    -  1.00e+00 1.00e+00f  1\n",
      "iter    objective    inf_pr   inf_du lg(mu)  ||d||  lg(rg) alpha_du alpha_pr  ls\n",
      "  10  3.8897096e+06 7.45e-09 3.69e-07  -5.7 2.65e-04    -  1.00e+00 1.00e+00f  1\n",
      "  11  3.8897096e+06 4.66e-09 3.02e-07  -7.0 3.12e-06    -  1.00e+00 1.00e+00h  1\n",
      "\n",
      "Number of Iterations....: 11\n",
      "\n",
      "                                   (scaled)                 (unscaled)\n",
      "Objective...............:   3.8897095750396615e+06    3.8897095750396615e+06\n",
      "Dual infeasibility......:   3.0225365574728907e-07    3.0225365574728907e-07\n",
      "Constraint violation....:   7.2759576141834259e-12    4.6566128730773926e-09\n",
      "Complementarity.........:   9.0909099377807583e-08    9.0909099377807583e-08\n",
      "Overall NLP error.......:   9.0909099377807583e-08    3.0225365574728907e-07\n",
      "\n",
      "\n",
      "Number of objective function evaluations             = 15\n",
      "Number of objective gradient evaluations             = 12\n",
      "Number of equality constraint evaluations            = 15\n",
      "Number of inequality constraint evaluations          = 15\n",
      "Number of equality constraint Jacobian evaluations   = 12\n",
      "Number of inequality constraint Jacobian evaluations = 12\n",
      "Number of Lagrangian Hessian evaluations             = 11\n",
      "Total CPU secs in IPOPT (w/o function evaluations)   =      0.006\n",
      "Total CPU secs in NLP function evaluations           =      0.000\n",
      "\n",
      "EXIT: Optimal Solution Found.\n"
     ]
    }
   ],
   "source": [
    "results = solver.solve(m, tee=True)"
   ]
  },
  {
   "cell_type": "code",
   "execution_count": 29,
   "metadata": {
    "tags": [
     "testing",
     "remove_cell"
    ]
   },
   "outputs": [],
   "source": [
    "# Check for solver solve status\n",
    "from pyomo.environ import TerminationCondition\n",
    "assert results.solver.termination_condition == TerminationCondition.optimal"
   ]
  },
  {
   "cell_type": "code",
   "execution_count": 30,
   "metadata": {},
   "outputs": [
    {
     "name": "stdout",
     "output_type": "stream",
     "text": [
      "operating cost = $ 3889709.575039662 per year\n",
      "\n",
      "Heater results\n",
      "\n",
      "====================================================================================\n",
      "Unit : fs.H101                                                             Time: 0.0\n",
      "------------------------------------------------------------------------------------\n",
      "    Unit Performance\n",
      "\n",
      "    Variables: \n",
      "\n",
      "    Key       : Value  : Fixed : Bounds\n",
      "    Heat Duty : 699.26 : False : (None, None)\n",
      "\n",
      "------------------------------------------------------------------------------------\n",
      "    Stream Table\n",
      "                                                 Inlet     Outlet  \n",
      "    Molar Flowrate ('Liq', 'ethylene_oxide')      58.000     58.000\n",
      "    Molar Flowrate ('Liq', 'water')               239.60     239.60\n",
      "    Molar Flowrate ('Liq', 'sulfuric_acid')      0.33401    0.33401\n",
      "    Molar Flowrate ('Liq', 'ethylene_glycol') 2.0000e-05 2.0000e-05\n",
      "    Temperature                                   298.15     328.15\n",
      "    Pressure                                  1.0000e+05 1.0000e+05\n",
      "====================================================================================\n",
      "\n",
      "CSTR reactor results\n",
      "\n",
      "====================================================================================\n",
      "Unit : fs.R101                                                             Time: 0.0\n",
      "------------------------------------------------------------------------------------\n",
      "    Unit Performance\n",
      "\n",
      "    Variables: \n",
      "\n",
      "    Key       : Value       : Fixed : Bounds\n",
      "    Heat Duty : -6.3635e+06 : False : (None, None)\n",
      "       Volume :      18.927 : False : (0, 18.927058919999997)\n",
      "\n",
      "------------------------------------------------------------------------------------\n",
      "    Stream Table\n",
      "                                                 Inlet     Outlet  \n",
      "    Molar Flowrate ('Liq', 'ethylene_oxide')      58.000     5.8000\n",
      "    Molar Flowrate ('Liq', 'water')               239.60     187.40\n",
      "    Molar Flowrate ('Liq', 'sulfuric_acid')      0.33401    0.33401\n",
      "    Molar Flowrate ('Liq', 'ethylene_glycol') 2.0000e-05     52.200\n",
      "    Temperature                                   328.15     338.37\n",
      "    Pressure                                  1.0000e+05 1.0000e+05\n",
      "====================================================================================\n"
     ]
    }
   ],
   "source": [
    "print('operating cost = $', value(m.fs.operating_cost), 'per year')\n",
    "\n",
    "print()\n",
    "print('Heater results')\n",
    "\n",
    "m.fs.H101.report()\n",
    "\n",
    "print()\n",
    "print('CSTR reactor results')\n",
    "\n",
    "m.fs.R101.report()"
   ]
  },
  {
   "cell_type": "code",
   "execution_count": 31,
   "metadata": {
    "tags": [
     "testing",
     "remove_cell"
    ]
   },
   "outputs": [],
   "source": [
    "assert value(m.fs.operating_cost)/1E6 == pytest.approx(3.889709, abs=1e-3)\n",
    "assert value(m.fs.R101.volume[0]) == pytest.approx(18.927, abs=1e-3)"
   ]
  },
  {
   "cell_type": "markdown",
   "metadata": {},
   "source": [
    "Display optimal values for the decision variables and design variables:"
   ]
  },
  {
   "cell_type": "code",
   "execution_count": 32,
   "metadata": {},
   "outputs": [
    {
     "name": "stdout",
     "output_type": "stream",
     "text": [
      "Optimal Values\n",
      "\n",
      "H101 outlet temperature =  328.15 K\n",
      "\n",
      "Assuming a 20% design factor for reactor volume, total CSTR volume required =  22.712470703999994 m^3 =  5999.999999999999  gal\n",
      "\n",
      "Ethylene glycol produced =  225.41547073949135 MM lb/year\n",
      "\n",
      "Conversion achieved =  90.0  %\n"
     ]
    }
   ],
   "source": [
    "print('Optimal Values')\n",
    "print()\n",
    "\n",
    "print('H101 outlet temperature = ', value(m.fs.H101.outlet.temperature[0]), 'K')\n",
    "\n",
    "print()\n",
    "print('Assuming a 20% design factor for reactor volume, total CSTR volume required = ', value(1.2*m.fs.R101.volume[0]),\n",
    "      'm^3 = ', value(pyunits.convert(1.2*m.fs.R101.volume[0], to_units=pyunits.gal)), ' gal')\n",
    "\n",
    "print()\n",
    "print('Ethylene glycol produced = ', value(m.fs.eg_prod), 'MM lb/year')\n",
    "\n",
    "print()\n",
    "print('Conversion achieved = ', value(m.fs.R101.conversion)*100, ' %')"
   ]
  },
  {
   "cell_type": "code",
   "execution_count": 33,
   "metadata": {
    "tags": [
     "testing",
     "remove_cell"
    ]
   },
   "outputs": [],
   "source": [
    "assert value(m.fs.H101.outlet.temperature[0])/100 == pytest.approx(3.2815, abs=1e-3)\n",
    "assert value(m.fs.R101.volume[0]*1.2) == pytest.approx(22.712, abs=1e-3)\n",
    "assert value(m.fs.eg_prod) == pytest.approx(225.415, abs=1e-3)\n",
    "assert value(m.fs.R101.conversion)*100 == pytest.approx(90.0, abs=1e-3)"
   ]
  },
  {
   "cell_type": "code",
   "execution_count": null,
   "metadata": {},
   "outputs": [],
   "source": []
  }
 ],
 "metadata": {
  "celltoolbar": "Tags",
  "kernelspec": {
   "display_name": "Python 3",
   "language": "python",
   "name": "python3"
  },
  "language_info": {
   "codemirror_mode": {
    "name": "ipython",
    "version": 3
   },
   "file_extension": ".py",
   "mimetype": "text/x-python",
   "name": "python",
   "nbconvert_exporter": "python",
   "pygments_lexer": "ipython3",
   "version": "3.7.6"
  }
 },
 "nbformat": 4,
 "nbformat_minor": 4
}<|MERGE_RESOLUTION|>--- conflicted
+++ resolved
@@ -187,11 +187,7 @@
    "source": [
     "## Adding Unit Models\n",
     "\n",
-<<<<<<< HEAD
-    "Let us start adding the unit models we have imported to the flowsheet. Here, we are adding a Mixer (assigned a name M101), a Heater (assigned a name H101) and a CSTR (assigned a name R101). Note that all unit models need to be given a property package argument. In addition to that, there are several arguments depending on the unit model, please refer to the documentation for more details (https://idaes-pse.readthedocs.io/en/latest/model_libraries/core_lib/unit_models/index.html). For example, the Mixer unit model here is given a `list` consisting of names to the two inlets."
-=======
     "Let us start adding the unit models we have imported to the flowsheet. Here, we are adding the Mixer (assigned a name M101) and a Heater (assigned a name H101). Note that all unit models need to be given a property package argument. In addition to that, there are several arguments depending on the unit model, please refer to the documentation for more details (https://idaes-pse.readthedocs.io/en/latest/technical_specs/model_libraries/generic/unit_models/index.html). For example, the Mixer unit model here is given a `list` consisting of names to the two inlets."
->>>>>>> f3387555
    ]
   },
   {
